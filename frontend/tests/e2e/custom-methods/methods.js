const login = (browser, username, password) => {
	browser.url(process.env.VUE_DEV_SERVER_URL)
		// start login
		.useCss()
		.waitForElementVisible('#id_username', 20000)
		.setValue('#id_username', username)
		.setValue('#id_password', password)
		.waitForElementVisible('button[type="submit"]', 10000)
		.pause(1000)
		.click('button[type="submit"]')
		.waitForElementVisible('h3', 8000)
		.assert.urlContains('/reporting/dashboard')
}

const logout = (browser) => {
	browser.useCss()
		.waitForElementVisible('#account_options', 5000)
		.click('#account_options')
		.waitForElementVisible('#logout_button', 5000)
		.click('#logout_button')
		.waitForElementVisible('#id_username', 5000)
		.assert.urlContains('/admin/login')
}

const createSubmission = (browser) => {
	browser.useCss()
		.waitForElementVisible('.create-submission', 10000)
		.waitForElementVisible('#obligation_selector', 10000)
		.waitForElementVisible('#obligation_selector .multiselect', 10000)
		.click('#obligation_selector .multiselect')
		.waitForElementVisible('#obligation_selector .multiselect__content-wrapper', 10000)
		.useXpath()
		.waitForElementVisible("//span[contains(text(),'Article 7')]/ancestor::div[contains(@id, 'obligation_selector')]", 5000)
		.click('//div[@id="obligation_selector"]//ul//li//span//span[contains(text(),"Article 7")]')
		.useCss()
		.waitForElementVisible('#period_selector', 2000)
		.waitForElementVisible('#period_selector .multiselect', 2000)
		.pause(500)
		.click('#period_selector .multiselect')
		.pause(500)
		.waitForElementVisible('#period_selector .multiselect__content-wrapper', 2000)
		.useXpath()
		.waitForElementVisible("//span[contains(text(),'2018')]/ancestor::div[contains(@id, 'period_selector')]", 5000)
		.click('//div[@id="period_selector"]//ul//li//span//span[contains(text(),"2018")]')
		.waitForElementVisible('//div[contains(@class,"create-submission")]//button', 5000)
		.click('//div[contains(@class,"create-submission")]//button')
		.waitForElementVisible("//div[@class='toasted bulma success' and contains(text(), 'Submission created')]", 5000)
}

const deleteSubmission = (browser) => {
	browser.useXpath()
		//	Fake delete
		.waitForElementVisible("//button[@id='delete-button']", 10000)
		.click("//button[@id='delete-button']")
		.pause(500)
		.dismissAlert()
		//	Delete Submission
		.waitForElementVisible("//button[@id='delete-button']", 10000)
		.click("//button[@id='delete-button']")
		.pause(500)
		.acceptAlert()
		.waitForElementVisible("//div[@class='toasted bulma success' and contains(text(), 'Submission deleted')]", 5000)
		.waitForElementVisible("//table[@id='all-submissions-table']//div[contains(text(), 'There are no records to show')]", 10000)
}

const saveSubmission = (browser, tabs = []) => {
	browser.useXpath()
		.execute('window.scrollTo(0,document.body.scrollHeight);')
		.waitForElementVisible("//footer[@class='app-footer']//button[@id='save-button']", 10000)
		.click("//footer[@class='app-footer']//button[@id='save-button']")
		.pause(500)
		.execute('document.body.scrollTop = 0;document.documentElement.scrollTop = 0')
		.waitForElementVisible("//div[contains(@class,'form-wrapper')]//div[contains(@class, 'card-header')]//ul//li//div[contains(text(), 'Questionnaire')]//i[contains(@class, 'fa-check-circle')]", 20000)

	tabs.forEach(tab => {
		browser
			.waitForElementVisible(`//div[contains(@class,'form-wrapper')]//div[contains(@class, 'card-header')]//ul//li//div[contains(text(), '${tab}')]//i[contains(@class, 'fa-check-circle')]`, 20000)
	})
}
/**
 * 	saveAndFail(browser)
 *	Use this before calling clickQuestionnaireRadios(args)
 */
const saveAndFail = (browser) => {
	browser.useXpath()
		.execute('window.scrollTo(0,document.body.scrollHeight);')
		.waitForElementVisible("//footer[@class='app-footer']//button[@id='save-button']", 10000)
		.click("//footer[@class='app-footer']//button[@id='save-button']")
		.pause(500)
		.execute('document.body.scrollTop = 0;document.documentElement.scrollTop = 0')
		.waitForElementVisible("//div[contains(@class,'form-wrapper')]//div[contains(@class, 'card-header')]//ul//li//div[contains(text(), 'Questionnaire')]//i[contains(@class, 'fa-times-circle')]", 20000)
}
/**
 * 	editSubmission(browser)
 *	Must be in dashboard before using this function
 */
const editSubmission = (browser) => {
	browser.useXpath()
		.waitForElementVisible("//table[@id='data-entry-submissions-table']//tbody//tr[1]//span[contains(text(), 'Continue')]", 10000)
		.click("//table[@id='data-entry-submissions-table']//tbody//tr[1]//span[contains(text(), 'Continue')]")
		.pause(3000)
}

const openDashboard = (browser) => {
	browser.useXpath()
		.waitForElementVisible("//a[@href='/reporting/dashboard']", 10000)
		.click("//a[@href='/reporting/dashboard']")
<<<<<<< HEAD
		.pause(3000)
=======
		.pause(5000)
		.moveToElement('//header//h3', 0, 0)
>>>>>>> 3acda99c
		.assert.urlContains('/reporting/dashboard')
		.pause(3000)
}

const fillSubmissionInfo = (browser, submissionInfo = {}) => {
	browser.useXpath()
		.execute('window.scrollTo(0,100);')
		.waitForElementVisible('//div[contains(@class,"form-wrapper")]//div[contains(@class, "card-header")]//ul//li//div[contains(text(), "Submission Info")]', 10000)
		.click("//div[contains(@class,'form-wrapper')]//div[contains(@class, 'card-header')]//ul//li//div[contains(text(), 'Submission Info')]")
		.pause(500)
		.execute('window.scrollTo(0,document.body.scrollHeight);')
		.waitForElementVisible("//input[@id='reporting_officer']", 10000)
		.pause

	const fields = ['reporting_officer', 'designation', 'organization', 'postal_code', 'phone', 'email', 'date']
	const flags = [
		'flag_provisional',
		'flag_has_reported_a1', 'flag_has_reported_a2',
		'flag_has_reported_b1', 'flag_has_reported_b2', 'flag_has_reported_b3',
		'flag_has_reported_c1', 'flag_has_reported_c2', 'flag_has_reported_c3',
		'flag_has_reported_e',
		'flag_has_reported_f'
	]

	fields.forEach(field => {
		/* Check if submissionInfo has missing fields */
		if (!submissionInfo.hasOwnProperty(field)) {
			submissionInfo[field] = ''
		}
		browser
			.setValue(`//input[@id='${field}']`, submissionInfo[field])
	})

	browser
		.waitForElementVisible("//form[@class='form-sections']//div[@class='multiselect']", 10000)
		.click("//form[@class='form-sections']//div[@class='multiselect']")
		.pause(500)
		.moveToElement(`//div[@id='country']//span[contains(text(),'${submissionInfo.country}')]`, 0, 0)
		.waitForElementVisible(`//div[@id='country']//span[contains(text(),'${submissionInfo.country}')]`, 10000)
		.pause(500)
		.click(`//div[@id='country']//span[contains(text(),'${submissionInfo.country}')]`)

	flags.forEach(flag => {
		browser.useCss()
			.getAttribute(`#${flag}`, 'checked', (result) => {
				if (result.value !== 'true') {
					browser
						.useXpath()
						.waitForElementVisible(`(//label[@for='${flag}'])[2]`, 10000)
						.click(`(//label[@for='${flag}'])[2]`)
						.pause(500)
				}
			})
			.useCss()
			.expect.element(`#${flag}`).to.be.selected
	})
}

const clickQuestionnaireRadios = (browser, fields = [], allow_all = true) => {
	let restrictedFields = ['has_imports', 'has_exports', 'has_produced', 'has_destroyed', 'has_nonparty', 'has_emissions']
	const tabs = {
		has_imports: 'Imports',
		has_exports: 'Exports',
		has_produced: 'Production',
		has_destroyed: 'Destruction',
		has_nonparty: 'Nonparty',
		has_emission: 'Emission'
	}

	if (typeof fields !== 'undefined' && fields.length === 0 && allow_all === true) {
<<<<<<< HEAD
		fields = ['has_imports', 'has_exports', 'has_produced', 'has_destroyed', 'has_nonparty', 'has_emissions']
=======
		fields = ['#has_imports', '#has_exports', '#has_produced', '#has_destroyed', '#has_nonparty', '#has_emissions']
>>>>>>> 3acda99c
	}

	restrictedFields = restrictedFields.filter((e) => fields.indexOf(e) === -1)

	browser.useXpath()

	for (const tab in tabs) {
		browser
			.waitForElementVisible(`//div[contains(@class,'form-wrapper')]//div[contains(@class, 'card-header')]//a[contains(@class, 'disabled')]//div[contains(text(), '${tabs[tab]}')]`, 10000)
	}

	browser
		.waitForElementVisible("//div[contains(@class, 'form-wrapper')]//div[contains(@class, 'card-header')]//a[not(contains(@class, 'disabled'))]//div[contains(text(), 'Questionnaire')]", 10000)
		.waitForElementVisible("//div[contains(@class, 'form-wrapper')]//div[contains(@class, 'card-header')]//a[not(contains(@class, 'disabled'))]//div[contains(text(), 'Files')]", 10000)
		.waitForElementVisible("//div[contains(@class, 'form-wrapper')]//div[contains(@class, 'card-header')]//a[not(contains(@class, 'disabled'))]//div[contains(text(), 'Submission Info')]", 10000)
		.waitForElementVisible("//div[contains(@class, 'form-wrapper')]//div[contains(@class, 'card-header')]//ul//li//div[contains(text(), 'Questionnaire')]", 10000)
		.click("//div[contains(@class,'form-wrapper')]//div[contains(@class, 'card-header')]//ul//li//div[contains(text(), 'Questionnaire')]")
		.useCss()
		.execute('window.scrollTo(0,250);')
		.waitForElementVisible('.field-wrapper #has_nonparty .custom-control:first-of-type label', 10000)
		.pause(500)

	for (const field of fields) {
		browser
			.click(`.field-wrapper #${field} .custom-control:first-of-type label`)
	}

	for (const restrictedField of restrictedFields) {
		browser
			.click(`.field-wrapper #${restrictedField} .custom-control:nth-of-type(2) label`)
	}
}

const selectTab = (browser, tab) => {
	browser
		.execute('window.scrollTo(0,0)')
		.useXpath()
		.waitForElementVisible(`//div[contains(@class, 'form-wrapper')]//div[contains(@class, 'card-header')]//ul//li//div[contains(text(), '${tab}')]`, 5000)
		.click(`//div[contains(@class, 'form-wrapper')]//div[contains(@class, 'card-header')]//ul//li//div[contains(text(), '${tab}')]`)
		.pause(1500)
}

const openAsideMenu = (browser, tab) => {
	/* Toggler button */
	const aside_menu_toggler = `#${tab} .aside-menu .navbar-toggler-icon`
	/* Open aside menu if clossed */
	browser
		.execute('window.scrollTo(0,0)')
		.useXpath()
		.execute(function getContent(data) {
			/* Convert the unicode of toggler icon to string */
			return `\\u${getComputedStyle(document.querySelector(arguments[0]), ':before').content.replace(/'|"/g, '').charCodeAt(0).toString(16)}`
		}, [aside_menu_toggler], (result) => {
			const closed = '\\ue916'

			if (result.value === closed) {
<<<<<<< HEAD
				/* Open aside menu */
=======
				/** Open aside menu * */
>>>>>>> 3acda99c
				browser
					.click(`//div[@id='${tab}']//aside[@class='aside-menu']//button[@class='navbar-toggler']`)
					.pause(1500)
			}
		})
}

const closeAsideMenu = (browser, tab) => {
	browser
		.execute('window.scrollTo(0,0)')
		.useXpath()
		.click(`//div[@id='${tab}']//aside[@class='aside-menu']//button[@class='navbar-toggler']`)
		.pause(500)
}

const addEntity = (browser, tab, entity, options, order = undefined, check = false) => {
	const selectors = []
	/**
	 * 	Entity structure
	 * 	entity: [tab_name, option_1_selector, option_2_selector, submit_button, table_id]
	 * 	ex -> substance: ['Substance', 'FII', 'HFC-23', 'add-substance-button', 'fii-table']
	 */
	const entities = {
		'substance': ['Substance', 'substance_annex_selector', 'substance_selector', 'add-substance-button', 'substance-table'],
		'blend': ['Blend', 'blend_type_selector', 'blend_selector', 'add-blend-button', 'blend-table']
	}
	/* Special case */
	// TODO: find a dynamic way
	if (options[0] === 'FII') {
		entities.substance.pop()
		entities.substance.push('fii-table')
	}
	/* Correlate tab with nav names */
	const tabs_header = {
		has_imports_tab: { name: 'Imports', status_column: 9 },
		has_exports_tab: { name: 'Exports', status_column: 9 },
		has_produced_tab: { name: 'Production', status_column: 8 },
		has_destroyed_tab: { name: 'Destruction', status_column: 6 },
		has_nonparty_tab: { name: 'Nonparty', status_column: 10 }
	}
	/* Get XPath of aside menu components	*/
	const aside_menu = `//div[@id='${tab}']//aside[@class='aside-menu']`
	const aside_nav = `${aside_menu}//div[@class='tabs']//ul[@class='nav nav-tabs']`
	/* Get XPath of entity selectors	*/
	selectors.push(`${aside_menu}//div[@class='tabs']//div[@id='${entities[entity][1]}']`)
	selectors.push(`${aside_menu}//div[@class='tabs']//div[@id='${entities[entity][2]}']`)
	const add_entity_button = `${aside_menu}//div[@class='tabs']//button[@id='${entities[entity][3]}']`
	/* Open desired tab */
	selectTab(browser, tabs_header[tab].name)
	/* Open aside menu if clossed */
	openAsideMenu(browser, tab)
	browser
		.useXpath()
		/* Open entity form */
		.waitForElementVisible(`${aside_menu}//div[@class='tabs']`, 5000)
		.waitForElementVisible(`${aside_nav}//span[contains(text(), '${entities[entity][0]}')]`, 5000)
		.click(`${aside_nav}//span[contains(text(), '${entities[entity][0]}')]`)
		.pause(500)
	selectors.forEach((selector, index) => {
		browser
			/* Add option */
			.waitForElementVisible(selector, 5000)
			.click(selector)
			.pause(500)
			.waitForElementVisible(`${selector}//div[@class='multiselect__content-wrapper']`, 5000)
			.click(`${selector}//div[@class='multiselect__content-wrapper']//ul//li//span//span[contains(text(),'${options[index]}')]`)
			/* Close selector */
			.pause(100)
			.keys(browser.Keys.ESCAPE)
			.pause(500)
	})
	/* Submit entity */
	browser
		.waitForElementVisible(add_entity_button, 5000)
		.click(add_entity_button)
		.pause(500)

	closeAsideMenu(browser, tab)

	if (check === true) {
		browser
			/* Check if entity was added and status is invalid */
			.waitForElementVisible(`//div[@id='${tab}']//table[@id='${entities[entity][4]}']//tbody//tr[${order}]//td[${tabs_header[tab].status_column}]//span[contains(text(), 'invalid')]`, 5000)
			.moveTo(`//div[@id='${tab}']//table[@id='${entities[entity][4]}']//tbody//tr[${order}]//td[${tabs_header[tab].status_column}]`)

			.execute('document.getElementsByClassName(\'app-footer\')[0].style.display = \'none\'')
			.pause(500)

			.click(`//div[@id='${tab}']//table[@id='${entities[entity][4]}']//tbody//tr[${order}]//td[${tabs_header[tab].status_column}]//span[contains(text(), 'invalid')]`)
			.pause(500)

			.execute('document.getElementsByClassName(\'app-footer\')[0].style.display = \'inline\'')
			.pause(500)
			/* Check if Validation tab is opened and has a warrning */
			.waitForElementVisible(`${aside_menu}//div[@class='validation-tab']`, 5000)
			.waitForElementVisible(`${aside_nav}//span[contains(@class, 'badge-danger')]`, 5000)
			.execute('window.scrollTo(0,0)')

		closeAsideMenu(browser, tab)
	}
}

const addFacility = (browser, table, tab, row, row_values, start_column, check = false) => {
	/* Open desired tab */
	selectTab(browser, 'Emissions')
	browser
		.useCss()
		.execute('document.getElementsByClassName(\'app-footer\')[0].style.display = \'none\'')
		.pause(500)
		.click('#add-facility-button')

	if (check === true) {
		browser
			.useXpath()
			.click(`//div[@id='has_emissions_tab']//table[@id='facility-table']//tbody//tr[${row}]//td[11]//span[contains(text(), 'invalid')]`)
			.pause(500)

		closeAsideMenu(browser, 'has_emissions_tab')
	}

	/* Add values to facility */
	row_values.forEach((value, key) => {
		browser
			.useCss()
			.setValue(`#${tab} #${table} tbody tr:nth-child(${row}) td:nth-child(${key + start_column}) input`, value)
	})

	browser
		.pause(500)
		.execute('document.getElementsByClassName(\'app-footer\')[0].style.display = \'inline\'')
		.pause(500)
}

const addValues = (browser, table, tab, row, row_values, modal_values, start_column = 1) => {
	browser
		.useXpath()
		/* Hide app-footer	*/
		.execute('document.getElementsByClassName(\'app-footer\')[0].style.display = \'none\'')
		.pause(500)
		.useCss()
		.moveTo(`#${tab} #${table} tbody tr:nth-child(${row})`)
	/* Add values to entity */
	row_values.forEach((value, key) => {
		// TODO: find a way to add in textarea also
		browser
			.setValue(`#${tab} #${table} tbody tr:nth-child(${row}) td:nth-child(${key + start_column}) input`, value)
	})
	/* Check if valid */
	browser
		.click(`#${tab} #${table}  tbody tr:nth-child(${row}) td:nth-child(2)`)
		.assert.containsText(`#${tab} #${table} .validation-wrapper > span`, 'valid')
	/* Open edit modal */
	browser.execute(`document.querySelector("#${tab} #${table} tbody tr:nth-child(${row})").classList.add("hovered")`, () => {
		browser
			.pause(500)
			.click(`#${tab} #${table} tbody tr:nth-child(${row}) td .row-controls span:not(.table-btn)`)
	})
	browser
		.waitForElementVisible(`#${tab} .modal-body`, 5000)
		.pause(500)
	/* Add values in modal */
	for (const value of Object.keys(modal_values)) {
		browser
			.click(`#${tab} .modal-body #${value}`)
			.pause(200)
			.clearValue(`#${tab} .modal-body #${value}`)
			.setValue(`#${tab} .modal-body #${value}`, modal_values[value])
	}
	/* Close modal */
	browser
		.pause(500)
		.click(`#${tab} .modal-dialog .close`)
		.pause(500)
		.execute(`document.querySelector("#${tab} #${table} tbody tr:nth-child(${row})").classList.remove("hovered")`, () => {})
		/* Show app-footer */
		.execute('document.getElementsByClassName(\'app-footer\')[0].style.display = \'inline\'')
		.pause(500)
}

const addComment = (browser, tab, comment) => {
	browser
		.useCss()
		.setValue(`#${tab} .comments-input textarea`, comment)
		.pause(500)
}

const uploadeFile = (browser) => {
	const path = require('path')
	const find_root = require('find-root')
	const root = find_root(path.resolve(__dirname))
	const FILENAME = 'hello.pdf'
	const FILEPATH = '../../../'
	const file = path.resolve(root + FILEPATH + FILENAME)

	browser
		.useCss()
		.waitForElementVisible('#choose-files-button', 10000)
		.setValue('input#choose-files-button', file, (result) => {
			if (result.status !== 0) {
				console.log(result)
			}
		})
		.pause(1000)
}

module.exports = {
	login,
	logout,
	createSubmission,
	deleteSubmission,
	saveSubmission,
	saveAndFail,
	editSubmission,
	openDashboard,
	fillSubmissionInfo,
	clickQuestionnaireRadios,
	selectTab,
	openAsideMenu,
	closeAsideMenu,
	addEntity,
	addFacility,
	addValues,
	addComment,
	uploadeFile
}<|MERGE_RESOLUTION|>--- conflicted
+++ resolved
@@ -105,12 +105,7 @@
 	browser.useXpath()
 		.waitForElementVisible("//a[@href='/reporting/dashboard']", 10000)
 		.click("//a[@href='/reporting/dashboard']")
-<<<<<<< HEAD
 		.pause(3000)
-=======
-		.pause(5000)
-		.moveToElement('//header//h3', 0, 0)
->>>>>>> 3acda99c
 		.assert.urlContains('/reporting/dashboard')
 		.pause(3000)
 }
@@ -181,11 +176,7 @@
 	}
 
 	if (typeof fields !== 'undefined' && fields.length === 0 && allow_all === true) {
-<<<<<<< HEAD
 		fields = ['has_imports', 'has_exports', 'has_produced', 'has_destroyed', 'has_nonparty', 'has_emissions']
-=======
-		fields = ['#has_imports', '#has_exports', '#has_produced', '#has_destroyed', '#has_nonparty', '#has_emissions']
->>>>>>> 3acda99c
 	}
 
 	restrictedFields = restrictedFields.filter((e) => fields.indexOf(e) === -1)
@@ -242,11 +233,7 @@
 			const closed = '\\ue916'
 
 			if (result.value === closed) {
-<<<<<<< HEAD
 				/* Open aside menu */
-=======
-				/** Open aside menu * */
->>>>>>> 3acda99c
 				browser
 					.click(`//div[@id='${tab}']//aside[@class='aside-menu']//button[@class='navbar-toggler']`)
 					.pause(1500)
