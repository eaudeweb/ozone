--- conflicted
+++ resolved
@@ -106,23 +106,18 @@
 			decision_critical_uses: 'Do that'
 		}
 		const start_column = 4
-<<<<<<< HEAD
-
-		login(browser, 'party', 'party')
-		createSubmission(browser, 'Article 7', '2018', '')
-=======
-		const submissionInfo = {
-			reporting_officer: 'test name',
-			designation: 'test designation',
-			organization: 'test organisation',
-			postal_address: 'test address',
-			country: 'France',
-			phone: '+490000000',
-			email: 'john.doe@gmail.com',
-			date: '01/11/2019'
-		}
-		createSubmission(browser, 'Article 7', '2018')
->>>>>>> 8d0c339f
+		const submissionInfo = {
+			reporting_officer: 'test name',
+			designation: 'test designation',
+			organization: 'test organisation',
+			postal_address: 'test address',
+			country: 'France',
+			phone: '+490000000',
+			email: 'john.doe@gmail.com',
+			date: '01/11/2019'
+		}
+		login(browser, 'party', 'party')
+		createSubmission(browser, 'Article 7', '2018', '')
 		clickQuestionnaireRadios(browser, ['has_imports'])
 		fillSubmissionInfo(browser, submissionInfo)
 		addEntity(browser, 'has_imports_tab', 'substance', ['AI', 'CFC-11'])
@@ -271,23 +266,19 @@
 	BU_011: browser => {
 		const row_values = ['CCT Facility', 10, '', '', '', '', '', 10]
 		const start_column = 1
-<<<<<<< HEAD
-
-		login(browser, 'party', 'party')
-		createSubmission(browser, 'Article 7', '2018', '')
-=======
-		const submissionInfo = {
-			reporting_officer: 'test name',
-			designation: 'test designation',
-			organization: 'test organisation',
-			postal_address: 'test address',
-			country: 'France',
-			phone: '+490000000',
-			email: 'john.doe@gmail.com',
-			date: '01/11/2019'
-		}
-		createSubmission(browser, 'Article 7', '2018')
->>>>>>> 8d0c339f
+		const submissionInfo = {
+			reporting_officer: 'test name',
+			designation: 'test designation',
+			organization: 'test organisation',
+			postal_address: 'test address',
+			country: 'France',
+			phone: '+490000000',
+			email: 'john.doe@gmail.com',
+			date: '01/11/2019'
+		}
+
+		login(browser, 'party', 'party')
+		createSubmission(browser, 'Article 7', '2018', '')
 		clickQuestionnaireRadios(browser, ['has_emissions'])
 		fillSubmissionInfo(browser, submissionInfo)
 
@@ -297,22 +288,18 @@
 		saveSubmission(browser, ['Questionnaire', 'Emissions'])
 	},
 	BU_012: browser => {
-<<<<<<< HEAD
-		login(browser, 'party', 'party')
-		createSubmission(browser, 'Article 7', '2018', '')
-=======
-		const submissionInfo = {
-			reporting_officer: 'test name',
-			designation: 'test designation',
-			organization: 'test organisation',
-			postal_address: 'test address',
-			country: 'France',
-			phone: '+490000000',
-			email: 'john.doe@gmail.com',
-			date: '01/11/2019'
-		}
-		createSubmission(browser, 'Article 7', '2018')
->>>>>>> 8d0c339f
+		const submissionInfo = {
+			reporting_officer: 'test name',
+			designation: 'test designation',
+			organization: 'test organisation',
+			postal_address: 'test address',
+			country: 'France',
+			phone: '+490000000',
+			email: 'john.doe@gmail.com',
+			date: '01/11/2019'
+		}
+		login(browser, 'party', 'party')
+		createSubmission(browser, 'Article 7', '2018', '')
 		clickQuestionnaireRadios(browser)
 		fillSubmissionInfo(browser, submissionInfo)
 		selectTab(browser, 'Files')
