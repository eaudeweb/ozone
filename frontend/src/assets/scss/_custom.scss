// Here you can add other styles
.form-fields .field-wrapper {
  margin-bottom: 1rem;
}

.card {
  margin: 1rem 0;
}

.error {
	color: red;
}

.inner-collapse-toggle {
	    border: 1px solid #eee;
    padding: .5rem;
    border-radius: 1rem;
    background: #fafafa;
    cursor: pointer;
}

.section-label {
	border-bottom: 1px solid #eee;
    padding-bottom: .5rem;
    margin-bottom: 1rem;
}


/*.container {
	max-width: 800px;
}
*/
.outer-card {
	background: #eee;
}




/*table styles*/


.shadow-z-1 {
  -webkit-box-shadow: 0 1px 3px 0 rgba(0, 0, 0, 0.12), 0 1px 2px 0 rgba(0, 0, 0, 0.24);
  -moz-box-shadow: 0 1px 3px 0 rgba(0, 0, 0, 0.12), 0 1px 2px 0 rgba(0, 0, 0, 0.24);
  box-shadow: 0 1px 3px 0 rgba(0, 0, 0, 0.12), 0 1px 2px 0 rgba(0, 0, 0, 0.24);
}
/* -- Material Design Table style -------------- */
.table {
  width: 100%;
  max-width: 100%;
  margin-bottom: 2rem;
  background-color: #fff;
  font-size: .8rem;
}
.table > thead > tr,
.table > tbody > tr,
.table > tfoot > tr {
  -webkit-transition: all 0.3s ease;
  -o-transition: all 0.3s ease;
  transition: all 0.3s ease;
}
.table > thead > tr > th,
.table > tbody > tr > th,
.table > tfoot > tr > th,
.table > thead > tr > td,
.table > tbody > tr > td,
.table > tfoot > tr > td {
  text-align: left;
  padding: .5rem;
  vertical-align: top;
  border-top: 0;
  -webkit-transition: all 0.3s ease;
  -o-transition: all 0.3s ease;
  transition: all 0.3s ease;
}
.table > thead > tr > th {
  font-weight: 400;
  color: #757575;
  border-bottom: 1px solid rgba(0, 0, 0, 0.12);
  font-size: .75rem;
  vertical-align: middle;
}
.table > caption + thead > tr:first-child > th,
.table > colgroup + thead > tr:first-child > th,
.table > thead:first-child > tr:first-child > th,
.table > caption + thead > tr:first-child > td,
.table > colgroup + thead > tr:first-child > td,
.table > thead:first-child > tr:first-child > td {
  border-top: 0;
}
.table > tbody + tbody {
  border-top: 1px solid rgba(0, 0, 0, 0.12);
}
.table .table {
  background-color: #fff;
}
.table .no-border {
  border: 0;
}
.table-condensed > thead > tr > th,
.table-condensed > tbody > tr > th,
.table-condensed > tfoot > tr > th,
.table-condensed > thead > tr > td,
.table-condensed > tbody > tr > td,
.table-condensed > tfoot > tr > td {
  padding: 0.8rem;
}
.table-bordered {
  border: 0;
}
.table-bordered > thead > tr > th,
.table-bordered > tbody > tr > th,
.table-bordered > tfoot > tr > th,
.table-bordered > thead > tr > td,
.table-bordered > tbody > tr > td,
.table-bordered > tfoot > tr > td {
  border: 0;
  border-bottom: 1px solid #e0e0e0;
}
.table-bordered > thead > tr > th,
.table-bordered > thead > tr > td {
  border-bottom-width: 2px;
}
.table-striped > tbody > tr:nth-child(odd) > td,
.table-striped > tbody > tr:nth-child(odd) > th {
  background-color: #f5f5f5;
}
.table-hover > tbody > tr:hover > td,
.table-hover > tbody > tr:hover > th {
  background-color: rgba(0, 0, 0, 0.12);
}
@media screen and (max-width: 768px) {
  .table-responsive-vertical > .table {
    margin-bottom: 0;
    background-color: transparent;
  }
  .table-responsive-vertical > .table > thead,
  .table-responsive-vertical > .table > tfoot {
    display: none;
  }
  .table-responsive-vertical > .table > tbody {
    display: block;
  }
  .table-responsive-vertical > .table > tbody > tr {
    display: block;
    border: 1px solid #e0e0e0;
    border-radius: 2px;
    margin-bottom: 1.6rem;
  }
  .table-responsive-vertical > .table > tbody > tr > td {
    background-color: #fff;
    display: block;
    text-align: right;
  }
  .table-responsive-vertical > .table > tbody > tr > td[data-title]:before {
    content: attr(data-title);
    float: left;
    font-size: inherit;
    font-weight: 400;
    color: #757575;
  }
  .table-responsive-vertical.shadow-z-1 {
    -webkit-box-shadow: none;
    -moz-box-shadow: none;
    box-shadow: none;
  }
  .table-responsive-vertical.shadow-z-1 > .table > tbody > tr {
    border: none;
    -webkit-box-shadow: 0 1px 3px 0 rgba(0, 0, 0, 0.12), 0 1px 2px 0 rgba(0, 0, 0, 0.24);
    -moz-box-shadow: 0 1px 3px 0 rgba(0, 0, 0, 0.12), 0 1px 2px 0 rgba(0, 0, 0, 0.24);
    box-shadow: 0 1px 3px 0 rgba(0, 0, 0, 0.12), 0 1px 2px 0 rgba(0, 0, 0, 0.24);
  }
  .table-responsive-vertical > .table-bordered {
    border: 0;
  }
  .table-responsive-vertical > .table-bordered > tbody > tr > td {
    border: 0;
    border-bottom: 1px solid #e0e0e0;
  }
  .table-responsive-vertical > .table-bordered > tbody > tr > td:last-child {
    border-bottom: 0;
  }
  .table-responsive-vertical > .table-striped > tbody > tr > td,
  .table-responsive-vertical > .table-striped > tbody > tr:nth-child(odd) {
    background-color: #fff;
  }
  .table-responsive-vertical > .table-striped > tbody > tr > td:nth-child(odd) {
    background-color: #f5f5f5;
  }
  .table-responsive-vertical > .table-hover > tbody > tr:hover > td,
  .table-responsive-vertical > .table-hover > tbody > tr:hover {
    background-color: #fff;
  }
  .table-responsive-vertical > .table-hover > tbody > tr > td:hover {
    background-color: rgba(0, 0, 0, 0.12);
  }
}
.table-striped.table-mc-red > tbody > tr:nth-child(odd) > td,
.table-striped.table-mc-red > tbody > tr:nth-child(odd) > th {
  background-color: #fde0dc;
}
.table-hover.table-mc-red > tbody > tr:hover > td,
.table-hover.table-mc-red > tbody > tr:hover > th {
  background-color: #f9bdbb;
}
@media screen and (max-width: 767px) {
  .table-responsive-vertical .table-striped.table-mc-red > tbody > tr > td,
  .table-responsive-vertical .table-striped.table-mc-red > tbody > tr:nth-child(odd) {
    background-color: #fff;
  }
  .table-responsive-vertical .table-striped.table-mc-red > tbody > tr > td:nth-child(odd) {
    background-color: #fde0dc;
  }
  .table-responsive-vertical .table-hover.table-mc-red > tbody > tr:hover > td,
  .table-responsive-vertical .table-hover.table-mc-red > tbody > tr:hover {
    background-color: #fff;
  }
  .table-responsive-vertical .table-hover.table-mc-red > tbody > tr > td:hover {
    background-color: #f9bdbb;
  }
}
.table-striped.table-mc-pink > tbody > tr:nth-child(odd) > td,
.table-striped.table-mc-pink > tbody > tr:nth-child(odd) > th {
  background-color: #fce4ec;
}
.table-hover.table-mc-pink > tbody > tr:hover > td,
.table-hover.table-mc-pink > tbody > tr:hover > th {
  background-color: #f8bbd0;
}
@media screen and (max-width: 767px) {
  .table-responsive-vertical .table-striped.table-mc-pink > tbody > tr > td,
  .table-responsive-vertical .table-striped.table-mc-pink > tbody > tr:nth-child(odd) {
    background-color: #fff;
  }
  .table-responsive-vertical .table-striped.table-mc-pink > tbody > tr > td:nth-child(odd) {
    background-color: #fce4ec;
  }
  .table-responsive-vertical .table-hover.table-mc-pink > tbody > tr:hover > td,
  .table-responsive-vertical .table-hover.table-mc-pink > tbody > tr:hover {
    background-color: #fff;
  }
  .table-responsive-vertical .table-hover.table-mc-pink > tbody > tr > td:hover {
    background-color: #f8bbd0;
  }
}
.table-striped.table-mc-purple > tbody > tr:nth-child(odd) > td,
.table-striped.table-mc-purple > tbody > tr:nth-child(odd) > th {
  background-color: #f3e5f5;
}
.table-hover.table-mc-purple > tbody > tr:hover > td,
.table-hover.table-mc-purple > tbody > tr:hover > th {
  background-color: #e1bee7;
}
@media screen and (max-width: 767px) {
  .table-responsive-vertical .table-striped.table-mc-purple > tbody > tr > td,
  .table-responsive-vertical .table-striped.table-mc-purple > tbody > tr:nth-child(odd) {
    background-color: #fff;
  }
  .table-responsive-vertical .table-striped.table-mc-purple > tbody > tr > td:nth-child(odd) {
    background-color: #f3e5f5;
  }
  .table-responsive-vertical .table-hover.table-mc-purple > tbody > tr:hover > td,
  .table-responsive-vertical .table-hover.table-mc-purple > tbody > tr:hover {
    background-color: #fff;
  }
  .table-responsive-vertical .table-hover.table-mc-purple > tbody > tr > td:hover {
    background-color: #e1bee7;
  }
}
.table-striped.table-mc-deep-purple > tbody > tr:nth-child(odd) > td,
.table-striped.table-mc-deep-purple > tbody > tr:nth-child(odd) > th {
  background-color: #ede7f6;
}
.table-hover.table-mc-deep-purple > tbody > tr:hover > td,
.table-hover.table-mc-deep-purple > tbody > tr:hover > th {
  background-color: #d1c4e9;
}
@media screen and (max-width: 767px) {
  .table-responsive-vertical .table-striped.table-mc-deep-purple > tbody > tr > td,
  .table-responsive-vertical .table-striped.table-mc-deep-purple > tbody > tr:nth-child(odd) {
    background-color: #fff;
  }
  .table-responsive-vertical .table-striped.table-mc-deep-purple > tbody > tr > td:nth-child(odd) {
    background-color: #ede7f6;
  }
  .table-responsive-vertical .table-hover.table-mc-deep-purple > tbody > tr:hover > td,
  .table-responsive-vertical .table-hover.table-mc-deep-purple > tbody > tr:hover {
    background-color: #fff;
  }
  .table-responsive-vertical .table-hover.table-mc-deep-purple > tbody > tr > td:hover {
    background-color: #d1c4e9;
  }
}
.table-striped.table-mc-indigo > tbody > tr:nth-child(odd) > td,
.table-striped.table-mc-indigo > tbody > tr:nth-child(odd) > th {
  background-color: #e8eaf6;
}
.table-hover.table-mc-indigo > tbody > tr:hover > td,
.table-hover.table-mc-indigo > tbody > tr:hover > th {
  background-color: #c5cae9;
}
@media screen and (max-width: 767px) {
  .table-responsive-vertical .table-striped.table-mc-indigo > tbody > tr > td,
  .table-responsive-vertical .table-striped.table-mc-indigo > tbody > tr:nth-child(odd) {
    background-color: #fff;
  }
  .table-responsive-vertical .table-striped.table-mc-indigo > tbody > tr > td:nth-child(odd) {
    background-color: #e8eaf6;
  }
  .table-responsive-vertical .table-hover.table-mc-indigo > tbody > tr:hover > td,
  .table-responsive-vertical .table-hover.table-mc-indigo > tbody > tr:hover {
    background-color: #fff;
  }
  .table-responsive-vertical .table-hover.table-mc-indigo > tbody > tr > td:hover {
    background-color: #c5cae9;
  }
}
.table-striped.table-mc-blue > tbody > tr:nth-child(odd) > td,
.table-striped.table-mc-blue > tbody > tr:nth-child(odd) > th {
  background-color: #e7e9fd;
}
.table-hover.table-mc-blue > tbody > tr:hover > td,
.table-hover.table-mc-blue > tbody > tr:hover > th {
  background-color: #d0d9ff;
}
@media screen and (max-width: 767px) {
  .table-responsive-vertical .table-striped.table-mc-blue > tbody > tr > td,
  .table-responsive-vertical .table-striped.table-mc-blue > tbody > tr:nth-child(odd) {
    background-color: #fff;
  }
  .table-responsive-vertical .table-striped.table-mc-blue > tbody > tr > td:nth-child(odd) {
    background-color: #e7e9fd;
  }
  .table-responsive-vertical .table-hover.table-mc-blue > tbody > tr:hover > td,
  .table-responsive-vertical .table-hover.table-mc-blue > tbody > tr:hover {
    background-color: #fff;
  }
  .table-responsive-vertical .table-hover.table-mc-blue > tbody > tr > td:hover {
    background-color: #d0d9ff;
  }
}
.table-striped.table-mc-light-blue > tbody > tr:nth-child(odd) > td,
.table-striped.table-mc-light-blue > tbody > tr:nth-child(odd) > th {
  background-color: #e1f5fe;
}
.table-hover.table-mc-light-blue > tbody > tr:hover > td,
.table-hover.table-mc-light-blue > tbody > tr:hover > th {
  background-color: #b3e5fc;
}
@media screen and (max-width: 767px) {
  .table-responsive-vertical .table-striped.table-mc-light-blue > tbody > tr > td,
  .table-responsive-vertical .table-striped.table-mc-light-blue > tbody > tr:nth-child(odd) {
    background-color: #fff;
  }
  .table-responsive-vertical .table-striped.table-mc-light-blue > tbody > tr > td:nth-child(odd) {
    background-color: #e1f5fe;
  }
  .table-responsive-vertical .table-hover.table-mc-light-blue > tbody > tr:hover > td,
  .table-responsive-vertical .table-hover.table-mc-light-blue > tbody > tr:hover {
    background-color: #fff;
  }
  .table-responsive-vertical .table-hover.table-mc-light-blue > tbody > tr > td:hover {
    background-color: #b3e5fc;
  }
}
.table-striped.table-mc-cyan > tbody > tr:nth-child(odd) > td,
.table-striped.table-mc-cyan > tbody > tr:nth-child(odd) > th {
  background-color: #e0f7fa;
}
.table-hover.table-mc-cyan > tbody > tr:hover > td,
.table-hover.table-mc-cyan > tbody > tr:hover > th {
  background-color: #b2ebf2;
}
@media screen and (max-width: 767px) {
  .table-responsive-vertical .table-striped.table-mc-cyan > tbody > tr > td,
  .table-responsive-vertical .table-striped.table-mc-cyan > tbody > tr:nth-child(odd) {
    background-color: #fff;
  }
  .table-responsive-vertical .table-striped.table-mc-cyan > tbody > tr > td:nth-child(odd) {
    background-color: #e0f7fa;
  }
  .table-responsive-vertical .table-hover.table-mc-cyan > tbody > tr:hover > td,
  .table-responsive-vertical .table-hover.table-mc-cyan > tbody > tr:hover {
    background-color: #fff;
  }
  .table-responsive-vertical .table-hover.table-mc-cyan > tbody > tr > td:hover {
    background-color: #b2ebf2;
  }
}
.table-striped.table-mc-teal > tbody > tr:nth-child(odd) > td,
.table-striped.table-mc-teal > tbody > tr:nth-child(odd) > th {
  background-color: #e0f2f1;
}
.table-hover.table-mc-teal > tbody > tr:hover > td,
.table-hover.table-mc-teal > tbody > tr:hover > th {
  background-color: #b2dfdb;
}
@media screen and (max-width: 767px) {
  .table-responsive-vertical .table-striped.table-mc-teal > tbody > tr > td,
  .table-responsive-vertical .table-striped.table-mc-teal > tbody > tr:nth-child(odd) {
    background-color: #fff;
  }
  .table-responsive-vertical .table-striped.table-mc-teal > tbody > tr > td:nth-child(odd) {
    background-color: #e0f2f1;
  }
  .table-responsive-vertical .table-hover.table-mc-teal > tbody > tr:hover > td,
  .table-responsive-vertical .table-hover.table-mc-teal > tbody > tr:hover {
    background-color: #fff;
  }
  .table-responsive-vertical .table-hover.table-mc-teal > tbody > tr > td:hover {
    background-color: #b2dfdb;
  }
}
.table-striped.table-mc-green > tbody > tr:nth-child(odd) > td,
.table-striped.table-mc-green > tbody > tr:nth-child(odd) > th {
  background-color: #d0f8ce;
}
.table-hover.table-mc-green > tbody > tr:hover > td,
.table-hover.table-mc-green > tbody > tr:hover > th {
  background-color: #a3e9a4;
}
@media screen and (max-width: 767px) {
  .table-responsive-vertical .table-striped.table-mc-green > tbody > tr > td,
  .table-responsive-vertical .table-striped.table-mc-green > tbody > tr:nth-child(odd) {
    background-color: #fff;
  }
  .table-responsive-vertical .table-striped.table-mc-green > tbody > tr > td:nth-child(odd) {
    background-color: #d0f8ce;
  }
  .table-responsive-vertical .table-hover.table-mc-green > tbody > tr:hover > td,
  .table-responsive-vertical .table-hover.table-mc-green > tbody > tr:hover {
    background-color: #fff;
  }
  .table-responsive-vertical .table-hover.table-mc-green > tbody > tr > td:hover {
    background-color: #a3e9a4;
  }
}
.table-striped.table-mc-light-green > tbody > tr:nth-child(odd) > td,
.table-striped.table-mc-light-green > tbody > tr:nth-child(odd) > th {
  background-color: #f1f8e9;
}
.table-hover.table-mc-light-green > tbody > tr:hover > td,
.table-hover.table-mc-light-green > tbody > tr:hover > th {
  background-color: #dcedc8;
}
@media screen and (max-width: 767px) {
  .table-responsive-vertical .table-striped.table-mc-light-green > tbody > tr > td,
  .table-responsive-vertical .table-striped.table-mc-light-green > tbody > tr:nth-child(odd) {
    background-color: #fff;
  }
  .table-responsive-vertical .table-striped.table-mc-light-green > tbody > tr > td:nth-child(odd) {
    background-color: #f1f8e9;
  }
  .table-responsive-vertical .table-hover.table-mc-light-green > tbody > tr:hover > td,
  .table-responsive-vertical .table-hover.table-mc-light-green > tbody > tr:hover {
    background-color: #fff;
  }
  .table-responsive-vertical .table-hover.table-mc-light-green > tbody > tr > td:hover {
    background-color: #dcedc8;
  }
}
.table-striped.table-mc-lime > tbody > tr:nth-child(odd) > td,
.table-striped.table-mc-lime > tbody > tr:nth-child(odd) > th {
  background-color: #f9fbe7;
}
.table-hover.table-mc-lime > tbody > tr:hover > td,
.table-hover.table-mc-lime > tbody > tr:hover > th {
  background-color: #f0f4c3;
}
@media screen and (max-width: 767px) {
  .table-responsive-vertical .table-striped.table-mc-lime > tbody > tr > td,
  .table-responsive-vertical .table-striped.table-mc-lime > tbody > tr:nth-child(odd) {
    background-color: #fff;
  }
  .table-responsive-vertical .table-striped.table-mc-lime > tbody > tr > td:nth-child(odd) {
    background-color: #f9fbe7;
  }
  .table-responsive-vertical .table-hover.table-mc-lime > tbody > tr:hover > td,
  .table-responsive-vertical .table-hover.table-mc-lime > tbody > tr:hover {
    background-color: #fff;
  }
  .table-responsive-vertical .table-hover.table-mc-lime > tbody > tr > td:hover {
    background-color: #f0f4c3;
  }
}
.table-striped.table-mc-yellow > tbody > tr:nth-child(odd) > td,
.table-striped.table-mc-yellow > tbody > tr:nth-child(odd) > th {
  background-color: #fffde7;
}
.table-hover.table-mc-yellow > tbody > tr:hover > td,
.table-hover.table-mc-yellow > tbody > tr:hover > th {
  background-color: #fff9c4;
}
@media screen and (max-width: 767px) {
  .table-responsive-vertical .table-striped.table-mc-yellow > tbody > tr > td,
  .table-responsive-vertical .table-striped.table-mc-yellow > tbody > tr:nth-child(odd) {
    background-color: #fff;
  }
  .table-responsive-vertical .table-striped.table-mc-yellow > tbody > tr > td:nth-child(odd) {
    background-color: #fffde7;
  }
  .table-responsive-vertical .table-hover.table-mc-yellow > tbody > tr:hover > td,
  .table-responsive-vertical .table-hover.table-mc-yellow > tbody > tr:hover {
    background-color: #fff;
  }
  .table-responsive-vertical .table-hover.table-mc-yellow > tbody > tr > td:hover {
    background-color: #fff9c4;
  }
}
.table-striped.table-mc-amber > tbody > tr:nth-child(odd) > td,
.table-striped.table-mc-amber > tbody > tr:nth-child(odd) > th {
  background-color: #fff8e1;
}
.table-hover.table-mc-amber > tbody > tr:hover > td,
.table-hover.table-mc-amber > tbody > tr:hover > th {
  background-color: #ffecb3;
}
@media screen and (max-width: 767px) {
  .table-responsive-vertical .table-striped.table-mc-amber > tbody > tr > td,
  .table-responsive-vertical .table-striped.table-mc-amber > tbody > tr:nth-child(odd) {
    background-color: #fff;
  }
  .table-responsive-vertical .table-striped.table-mc-amber > tbody > tr > td:nth-child(odd) {
    background-color: #fff8e1;
  }
  .table-responsive-vertical .table-hover.table-mc-amber > tbody > tr:hover > td,
  .table-responsive-vertical .table-hover.table-mc-amber > tbody > tr:hover {
    background-color: #fff;
  }
  .table-responsive-vertical .table-hover.table-mc-amber > tbody > tr > td:hover {
    background-color: #ffecb3;
  }
}
.table-striped.table-mc-orange > tbody > tr:nth-child(odd) > td,
.table-striped.table-mc-orange > tbody > tr:nth-child(odd) > th {
  background-color: #fff3e0;
}
.table-hover.table-mc-orange > tbody > tr:hover > td,
.table-hover.table-mc-orange > tbody > tr:hover > th {
  background-color: #ffe0b2;
}
@media screen and (max-width: 767px) {
  .table-responsive-vertical .table-striped.table-mc-orange > tbody > tr > td,
  .table-responsive-vertical .table-striped.table-mc-orange > tbody > tr:nth-child(odd) {
    background-color: #fff;
  }
  .table-responsive-vertical .table-striped.table-mc-orange > tbody > tr > td:nth-child(odd) {
    background-color: #fff3e0;
  }
  .table-responsive-vertical .table-hover.table-mc-orange > tbody > tr:hover > td,
  .table-responsive-vertical .table-hover.table-mc-orange > tbody > tr:hover {
    background-color: #fff;
  }
  .table-responsive-vertical .table-hover.table-mc-orange > tbody > tr > td:hover {
    background-color: #ffe0b2;
  }
}
.table-striped.table-mc-deep-orange > tbody > tr:nth-child(odd) > td,
.table-striped.table-mc-deep-orange > tbody > tr:nth-child(odd) > th {
  background-color: #fbe9e7;
}
.table-hover.table-mc-deep-orange > tbody > tr:hover > td,
.table-hover.table-mc-deep-orange > tbody > tr:hover > th {
  background-color: #ffccbc;
}
@media screen and (max-width: 767px) {
  .table-responsive-vertical .table-striped.table-mc-deep-orange > tbody > tr > td,
  .table-responsive-vertical .table-striped.table-mc-deep-orange > tbody > tr:nth-child(odd) {
    background-color: #fff;
  }
  .table-responsive-vertical .table-striped.table-mc-deep-orange > tbody > tr > td:nth-child(odd) {
    background-color: #fbe9e7;
  }
  .table-responsive-vertical .table-hover.table-mc-deep-orange > tbody > tr:hover > td,
  .table-responsive-vertical .table-hover.table-mc-deep-orange > tbody > tr:hover {
    background-color: #fff;
  }
  .table-responsive-vertical .table-hover.table-mc-deep-orange > tbody > tr > td:hover {
    background-color: #ffccbc;
  }
}

.table > thead > tr.first-header > th {
  font-weight: 400;
  font-size: .7rem;
  color: #444;
}

.table tr {
  position: relative;
}




.table-btn-group button {
  background: white;
}



.submission-table tr:hover  td{
  background: #eee;
}

.submission-table tr:hover .table-btn-group {
    display: flex;
}

.table td {
  position: relative;
}


.table-btn-group {
  display: none;
  position: absolute!important;
  left: -63px;
  flex-direction: column;
  top: 50%;
  transform: translateY(-50%);
}

.table-btn-group button {
  border-radius: 0;
}

.comments-button {
  float: right;
}

button img.icon {
  max-width: 20px;
}


.aside-menu-off-canvas .app-header + .app-body .aside-menu {
  top: 55px;
}

.aside-menu  {


  .navbar-toggler {
      position: absolute;
      right: 100%;
      top: 45px;
      border: 1px solid #c8ced3;
      border-radius: 0;
      background: white;
  }

  .navbar-toggler span {
      display: flex;
      justify-content: center;
      align-items: center;
  }

  .navbar-toggler span:before{
    font-family: CoreUI-Icons-Linear-Free!important;
    content: "\E916"
  }

}

.aside-menu-show .aside-menu .navbar-toggler span:before,
.aside-menu-lg-show .aside-menu .navbar-toggler span:before{
  content:"\E917";
}


.footnotes p {
  margin-bottom: .5rem;
}


.card-header a {
  color: black!important;
}

.card-header a[disabled="disabled"] {
  color: #aaa!important;
}


.tooltip-inner {
  max-width: 500px!important;  
}

.aside-menu {
  width: 300px;
}

.aside-menu-show .aside-menu,
.aside-menu-lg-show .aside-menu {
  width: 500px;
}

.input-group {
  .multiselect {
    width: auto;
    flex-grow: 1;
    .multiselect__tags {
      border-top-right-radius: 0;
      border-bottom-right-radius: 0;
      border-top-left-radius: 0;
      border-bottom-left-radius: 0;
    }
  }
}

.input-group-append {
  input.form-control {
    border-bottom-left-radius: 0;
    border-top-left-radius: 0;
    height: 100%;
    width: 60px;
  }
}

.breadcrumb {
  margin-bottom:0; 
  > small {
    display: flex;
    align-items: center;
  }

  .tab-title {
    max-width: 35%;
  }

  &.custom {
        // position: absolute;
    // top: 43px;
    // left: 0;
    // right: 0;
    // height: 60px;
    align-items: center;
    margin: 0 -30px;
  }
  .btn-group {
    width: 30%;
    max-height: 40px;
    justify-content: flex-end;
    padding-right: 6rem;
  }
}

main.main {
  position: relative;
}


.tab-title {
  flex-grow:1;
  margin: 0 1rem;
  text-align: center;
  justify-content: center;
}


.multiselect__tags {
  max-height: 200px;
  overflow: auto;
}

.comments-input {
    margin-bottom: 1rem;
    background: #eee;
    border-radius: 0.25em;
    label {
      padding: .5rem;
      margin-bottom: 0;
    }

    textarea {
      border-top-left-radius: 0;
      border-top-right-radius: 0;
    }
}

.app-footer {
    position: fixed;
    bottom: 0;
    left: 0;
    right: 0;
    min-height: 30px;
    background: white;
    padding-right: 100px;
    justify-content: flex-end;
}

input[type=number]::-webkit-inner-spin-button, 
input[type=number]::-webkit-outer-spin-button { 
  -webkit-appearance: none; 
  margin: 0; 
}


input[type=number] {
    -moz-appearance:textfield;
}

.table.center {
  td {
    text-align: center;
  }
}


.nav-link .invalid-feedback {
    display: block;
    font-size: inherit;
    margin: 0;
}

.breadcrumb {
  transition: all 300ms;
}

@media (min-width: 992px) {

  html:not([dir="rtl"]) .aside-menu-lg-show.aside-menu-fixed .main, html:not([dir="rtl"]) .aside-menu-lg-show.aside-menu-fixed .app-footer {
      margin-right: 495px;
  }
}


.modal-group .form-control {
  border-top-left-radius: 0;
  border-bottom-left-radius: 0;
}

.modal-group > div:not(.input-group-prepend){
  flex-grow: 1;
}

#edit_modal .modal-dialog {
  max-width: 900px!important;
}

.toasted.bulma.error {
  color: white;
}

.table-filters {
  display: flex;
	input {
  	max-width: 40%;
  	min-width: 400px;
	}
}

body:not(.aside-menu-lg-show) .form-wrapper {
  margin-right: 2rem;
}

.form-wrapper h4 {
	margin-bottom: 0;
}
.table-title {
	display: flex;
	justify-content: space-between;
	align-items: center;
}
.table-title i {
	cursor: pointer;
}
.table-wrapper {
	padding:1rem;
	box-shadow: 1px 1px 3px #aaa;
	margin-bottom: 1rem;
}
.table-wrapper table {
	margin-bottom: 0;
}

.submission-table {
	td:empty {
		display: none!important;
	}
}


.submission-table th {
	border: 1px solid #aaa!important;;
}

.aside-menu {
	> div {
		    display: flex;
    flex-direction: column;
    height: 100%;
	}
	.tabs {
		flex-grow: 1;
		display: flex;
		flex-direction: column;
	}
	.tab-content {
		flex-grow: 1;
		height: unset!important;
	}
}

.app-header {
	h3 {
		flex-grow: 1;
    text-align: center;
	}
}

.classic-header th {
	text-align: left!important;
}

.create-submission .input-group-text {
	min-width: 90px;
<<<<<<< HEAD
}

.first-header th {
	text-align: center!important;
=======
>>>>>>> 8d3a5a3b
}<|MERGE_RESOLUTION|>--- conflicted
+++ resolved
@@ -618,6 +618,9 @@
   position: absolute!important;
   left: -63px;
   flex-direction: column;
+  
+  
+  
   top: 50%;
   transform: translateY(-50%);
 }
@@ -917,11 +920,7 @@
 
 .create-submission .input-group-text {
 	min-width: 90px;
-<<<<<<< HEAD
-}
-
+}
 .first-header th {
 	text-align: center!important;
-=======
->>>>>>> 8d3a5a3b
 }