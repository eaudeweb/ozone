--- conflicted
+++ resolved
@@ -171,10 +171,7 @@
 				.filter(arr => arr.length)
 			if (!fields.length) {
 				this.$store.dispatch('setAlert', {
-<<<<<<< HEAD
-=======
 					$gettext: this.$gettext,
->>>>>>> 9ebeeb46
 					message: { __all__: [this.$gettext('You cannot submit and empty form')] },
 					variant: 'danger'
 				})
@@ -184,10 +181,7 @@
 			const unsavedTabs = Object.values(this.$store.state.form.tabs).filter(tab => [false, 'edited'].includes(tab.status))
 			if (unsavedTabs.length) {
 				this.$store.dispatch('setAlert', {
-<<<<<<< HEAD
-=======
 					$gettext: this.$gettext,
->>>>>>> 9ebeeb46
 					message: { __all__: [this.$gettext('Please save before submitting')] },
 					variant: 'danger'
 				})
