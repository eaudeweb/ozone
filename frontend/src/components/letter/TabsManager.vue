--- conflicted
+++ resolved
@@ -53,16 +53,12 @@
       ></Save>
       <Edit :submission="submission" :obligation_type="obligation_type" class="actions mt-2 mb-2" />
       <router-link class="btn btn-light ml-2 mt-2 mb-2" :to="{name: 'Dashboard'}" v-translate>Close</router-link>
-<<<<<<< HEAD
-      <b-button-group v-if="$store.state.recordDataObligations.includes(obligation_type) && $store.state.currentUser.is_secretariat && $store.state.current_submission.submitted_at" class="pull-right actions ml-2 mt-2 mb-2">
-=======
       <b-button-group
         v-if="$store.state.recordDataObligations.includes($store.state.current_submission.obligation_type)
           && $store.state.currentUser.is_secretariat
           && $store.state.current_submission.submitted_at"
         class="pull-right actions ml-2 mt-2 mb-2"
       >
->>>>>>> ede27c42
         <b-btn
           :href="`${api}/admin/core/othercountryprofiledata/add/?submission_id=${$store.state.current_submission.id}`"
           target="_blank"
