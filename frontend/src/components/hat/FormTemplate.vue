--- conflicted
+++ resolved
@@ -38,12 +38,14 @@
           </tr>
         </thead>
       </table>
+
 			<div class="table-wrapper">
+
 				<div class="table-title">
 					<h4> {{tab_info.formNumber}}.1 <span v-translate>Substances</span></h4>
 					<div v-show="table.tableFilters" class="table-filters">
 						<b-input-group :prepend="$gettext('Search')">
-							<b-form-input v-model="table.filters.search"/>
+								<b-form-input v-model="table.filters.search"/>
 						</b-input-group>
 					</div>
 					<i @click="table.tableFilters = !table.tableFilters" class="fa fa-filter fa-lg"></i>
@@ -107,8 +109,8 @@
 					<h4> {{tab_info.formNumber}}.2 <span v-translate>Blends</span></h4>
 					<div v-show="tableBlends.tableFilters" class="table-filters">
 						<b-input-group :prepend="$gettext('Search')">
-							<b-form-input v-model="tableBlends.filters.search"/>
-						</b-input-group>
+									<b-form-input v-model="tableBlends.filters.search"/>
+							</b-input-group>
 					</div>
 					<i @click="tableBlends.tableFilters = !tableBlends.tableFilters" class="fa fa-filter fa-lg"></i>
 				</div>
@@ -182,11 +184,7 @@
 									v-for="(header, header_index) in tab_info.blend_substance_headers"
 									:colspan="header.colspan"
 									:key="header_index">
-<<<<<<< HEAD
-										{{labels[header]}}
-=======
 										<span>{{labels[header]}}</span>
->>>>>>> 9ebeeb46
 								</th>
 							</tr>
 						</thead>
@@ -242,11 +240,11 @@
         <span v-else>{{tab_data.display.blends[modal_data.field.blend.selected].name}}</span>
       </div>
       <div v-if="modal_data">
-		<p class="muted">
+				<p class="muted">
 			<span v-translate>All the quantity values should be expressed in metric tonnes ( not ODP tonnes).</span>
-			<br>
+					<br>
 			<b><span v-translate>The values are saved automatically in the table, as you type.</span></b>
-		</p>
+				</p>
         <b-row v-if="modal_data.field.substance.selected">
           <b-col>
             <span v-translate>Change substance</span>
