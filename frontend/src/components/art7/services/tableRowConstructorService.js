--- conflicted
+++ resolved
@@ -146,7 +146,6 @@
 				})
 			}
 			return row
-<<<<<<< HEAD
 		case 'sub_info':
 			row = {
 				id: {
@@ -195,9 +194,6 @@
 				})
 			}
 			return row
-
-=======
->>>>>>> 0c4d7e95
 		default:
 			break
 		}
