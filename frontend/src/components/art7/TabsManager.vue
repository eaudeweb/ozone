<template>
  <div>
  <div class="breadcrumb custom">
    <small style="width: 30%;">
      <b-btn style="margin-right:.5rem" variant="info-outline" @click="createModalData"> <i class="fa fa-info fa-lg"></i></b-btn>
      <div v-html="selectedTab.detailsHtml"></div>
    </small>
    <div class="tab-title">
      <div  v-if='selectedTab.tooltipHtml' v-b-tooltip :title="selectedTab.tooltipHtml" >
        <span v-html="selectedTab.titleHtml"></span>
         <i style='margin-left: 5px' class="fa fa-info-circle fa-lg"></i>
      </div>
      <div v-else v-html="selectedTab.titleHtml"></div>
    </div>
    <b-button-group class="actions">
      <Save  v-if="$store.state.available_transitions.includes('submit')"  :data="$store.state.form" :submission="submission"></Save>
		<b-btn
			v-if="$store.state.available_transitions.includes('submit')"
			@click="checkBeforeSubmitting"
			variant="outline-success">
			Submit
		</b-btn>
		<b-btn
			variant="outline-primary"
			v-for="transition in availableTransitions"
			:key="transition"
			@click="$store.dispatch('doSubmissionTransition', {submission: submission, transition: transition})">
			{{labels[transition]}}
		</b-btn>

    </b-button-group>
  </div>

  <b-modal size="lg" ref="instructions_modal" id="instructions_modal">
    <div v-if="modal_data" v-html="modal_data"></div>
  </b-modal>

  <div class="form-wrapper" style="position: relative">
    <b-card style="margin-bottom: 5rem;" no-body>
		<b-tabs v-model="tabIndex" card>

          <b-tab title="Submission Info">
             <template slot="title">
              <div class="tab-title">
                Submission Info
              </div>
             </template>
            <SubmissionInfo ref="sub_info" :info="$store.state.form.tabs.sub_info" :tabId="0" />
          </b-tab>

          <b-tab title="Questionaire" active>
<<<<<<< HEAD
			<template slot="title">
				<tab-title-with-loader :tab="$store.state.form.tabs.questionaire_questions" />
			</template>
=======
						<template slot="title">
							<tab-title-with-loader :tab="$store.state.form.tabs.questionaire_questions" />
						</template>
>>>>>>> 03e5239a
            <Questionnaire tabId="1" :info="$store.state.form.tabs.questionaire_questions" />
          </b-tab>

          <b-tab v-for="tabId in tabsIdsWithAssideMenu" :key="tabId" :disabled="!selectedDisplayTabs[$store.state.form.tabs[tabId].name]">
             <template slot="title">
<<<<<<< HEAD
				<tab-title-with-loader :tab="$store.state.form.tabs[tabId]" />
             </template>
            <FormTemplate :tabId="$store.state.form.formDetails.tabsDisplay.indexOf(tabId) + 2" :tabIndex="tabIndex" :tabName="tabId" />
          </b-tab>

          <b-tab :disabled="!selectedDisplayTabs[$store.state.form.tabs.has_emissions.name]">
			<template slot="title">
				<tab-title-with-loader :tab="$store.state.form.tabs.has_emissions" />
			</template>
=======
							<tab-title-with-loader :tab="$store.state.form.tabs[tabId]" />
             </template>
            <FormTemplate :tabId="$store.state.form.formDetails.tabsDisplay.indexOf(tabId)" :tabIndex="tabIndex" :tabName="tabId" />
          </b-tab>

          <b-tab :disabled="!selectedDisplayTabs[$store.state.form.tabs.has_emissions.name]">
						<template slot="title">
							<tab-title-with-loader :tab="$store.state.form.tabs.has_emissions" />
						</template>
>>>>>>> 03e5239a
            <EmissionsTemplate tabId="7" ref="has_emissions"  :tabIndex="tabIndex"  tabName="has_emissions" />
          </b-tab>

           <b-tab>
				<template slot="title">
					<tab-title-with-loader :tab="$store.state.form.tabs.attachments" />
				</template>
				<Attachments :tab="$store.state.form.tabs.attachments"/>
			</b-tab>
        </b-tabs>
        <!-- <formsubmit :country="country" :info="form"></formsubmit> -->

        <div class="legend">
            <b>Legend:</b>
            <div>
              <div class="spinner">
                <div class="loader"></div>
              </div> - Form is curently being saved
            </div>
            <div>
              <i style="color: red;" class="fa fa-times-circle fa-lg"></i> - Form save failed. Please check the validation
            </div>
            <div>
              <i style="color: green;" class="fa fa-check-circle fa-lg"></i> - Form was saved or no modifications were made. Current form data is synced with the data on the server
            </div>
            <div>
              <i class="fa fa-edit fa-lg"></i> - The form was edited and the data is not yet saved on the server. Please save before closing the form
            </div>
        </div>
    </b-card>
    </div>
    <Footer>
      <b-button-group class="actions mt-2 mb-2">
        <Save v-if="$store.state.available_transitions.includes('submit')" :data="$store.state.form" :submission="submission"></Save>
        <b-btn
          v-if="$store.state.available_transitions.includes('submit')"
          @click="checkBeforeSubmitting"
          variant="outline-success">
            Submit
        </b-btn>
		<b-btn
			variant="outline-primary"
			v-for="transition in availableTransitions"
			:key="transition"
			@click="$store.dispatch('doSubmissionTransition', {submission: submission, transition: transition})">
			{{labels[transition]}}
		</b-btn>
        <b-btn @click="$refs.history_modal.show()" variant="outline-info">
          Versions
        </b-btn>
        <b-btn @click="removeSubmission" v-if="$store.state.available_transitions.includes('submit')"  variant="outline-danger">
          Delete Submission
        </b-btn>
      </b-button-group>
    </Footer>

    <b-modal size="lg" ref="history_modal" id="history_modal">
        <SubmissionHistory :history="$store.state.currentSubmissionHistory"></SubmissionHistory>
    </b-modal>
  </div>
</template>

<script>
import { Footer } from '@coreui/vue'
import Questionnaire from '@/components/art7/Questionnaire.vue'
import FormTemplate from '@/components/art7/FormTemplate.vue'
import EmissionsTemplate from '@/components/art7/EmissionsTemplate.vue'
import SubmissionInfo from '@/components/common/SubmissionInfo.vue'
import Attachments from '@/components/common/Attachments.vue'
import { getInstructions } from '@/components/common/services/api'
import Save from '@/components/art7/Save'
import SubmissionHistory from '@/components/common/SubmissionHistory.vue'
import labels from '@/components/art7/dataDefinitions/labels'
import TabTitleWithLoader from '@/components/common/TabTitleWithLoader'

export default {
	components: {
		Questionnaire,
		FormTemplate,
		EmissionsTemplate,
		SubmissionInfo,
<<<<<<< HEAD
		Attachments,
=======
		attachments: Attachments,
>>>>>>> 03e5239a
		Footer,
		Save,
		SubmissionHistory,
		TabTitleWithLoader
	},
	props: {
		data: null,
		submission: String
	},
	computed: {
		availableTransitions() {
			return this.$store.state.current_submission.available_transitions.filter(t => t !== 'submit')
		},
		selectedDisplayTabs() {
			const questionaire_tab = this.$store.state.form.tabs.questionaire_questions.form_fields
			return {
				has_exports: questionaire_tab.has_exports.selected,
				has_imports: questionaire_tab.has_imports.selected,
				has_destroyed: questionaire_tab.has_destroyed.selected,
				has_nonparty: questionaire_tab.has_nonparty.selected,
				has_produced: questionaire_tab.has_produced.selected,
				has_emissions: questionaire_tab.has_emissions.selected
			}
		},
		selectedTab() {
			const { form } = this.$store.state
			const tab = form.tabs[form.formDetails.tabsDisplay[this.tabIndex]]
			const body = document.querySelector('body')
			if (tab.hasAssideMenu && !this.$store.getters.allowedChanges) {
				body.classList.add('aside-menu-lg-show')
			} else {
				body.classList.remove('aside-menu-lg-show')
			}
			return tab
		},
		tabsIdsWithAssideMenu() {
			const { form } = this.$store.state
<<<<<<< HEAD
			return form.formDetails.tabsDisplay.filter(tabName => form.tabs[tabName].hasAssideMenu)
=======
			return form.formDetails.tabsDisplay.filter(tabId => form.tabs[tabId].hasAssideMenu)
>>>>>>> 03e5239a
		}
	},
	methods: {
		createModalData() {
			getInstructions().then((response) => {
				this.modal_data = response.data
				this.$refs.instructions_modal.show()
			})
		},
		checkBeforeSubmitting() {
			const fields = Object.keys(this.$store.state.form.tabs)
				.filter(tab => !['questionaire_questions', 'sub_info', 'attachments'].includes(tab))
				.map(tab => this.$store.state.form.tabs[tab].form_fields)
				.filter(arr => arr.length)
			if (!fields.length) {
				this.$store.dispatch('setAlert', {
					message: { __all__: ['You cannot submit and empty form'] },
					variant: 'danger'
				})
				return
			}

			const unsavedTabs = Object.values(this.$store.state.form.tabs).filter(tab => [false, 'edited'].includes(tab.status))
			if (unsavedTabs.length) {
				this.$store.dispatch('setAlert', {
					message: { __all__: ['Please save before submitting'] },
					variant: 'danger'
				})
				return
			}
			this.$store.dispatch('doSubmissionTransition', { submission: this.submission, transition: 'submit' })
		},
		removeSubmission() {
			const r = confirm('Deleting the submission is ireversible. Are you sure ?')
			if (r === true) {
				this.$store.dispatch('removeSubmission', this.submission).then(() => {
					this.$router.push({ name: 'Dashboard' })
				})
			}
		}
	},
	data() {
		return {
			tabIndex: 0,
			modal_data: null,
			labels: labels.general
		}
	}
}

</script>

<style lang="css" scoped>
.legend {
  padding: .2rem 2rem;
  background: #f0f3f5;
}

.legend .spinner {
  margin-left: 0;
}
</style><|MERGE_RESOLUTION|>--- conflicted
+++ resolved
@@ -49,31 +49,14 @@
           </b-tab>
 
           <b-tab title="Questionaire" active>
-<<<<<<< HEAD
 			<template slot="title">
 				<tab-title-with-loader :tab="$store.state.form.tabs.questionaire_questions" />
 			</template>
-=======
-						<template slot="title">
-							<tab-title-with-loader :tab="$store.state.form.tabs.questionaire_questions" />
-						</template>
->>>>>>> 03e5239a
             <Questionnaire tabId="1" :info="$store.state.form.tabs.questionaire_questions" />
           </b-tab>
 
           <b-tab v-for="tabId in tabsIdsWithAssideMenu" :key="tabId" :disabled="!selectedDisplayTabs[$store.state.form.tabs[tabId].name]">
              <template slot="title">
-<<<<<<< HEAD
-				<tab-title-with-loader :tab="$store.state.form.tabs[tabId]" />
-             </template>
-            <FormTemplate :tabId="$store.state.form.formDetails.tabsDisplay.indexOf(tabId) + 2" :tabIndex="tabIndex" :tabName="tabId" />
-          </b-tab>
-
-          <b-tab :disabled="!selectedDisplayTabs[$store.state.form.tabs.has_emissions.name]">
-			<template slot="title">
-				<tab-title-with-loader :tab="$store.state.form.tabs.has_emissions" />
-			</template>
-=======
 							<tab-title-with-loader :tab="$store.state.form.tabs[tabId]" />
              </template>
             <FormTemplate :tabId="$store.state.form.formDetails.tabsDisplay.indexOf(tabId)" :tabIndex="tabIndex" :tabName="tabId" />
@@ -83,7 +66,6 @@
 						<template slot="title">
 							<tab-title-with-loader :tab="$store.state.form.tabs.has_emissions" />
 						</template>
->>>>>>> 03e5239a
             <EmissionsTemplate tabId="7" ref="has_emissions"  :tabIndex="tabIndex"  tabName="has_emissions" />
           </b-tab>
 
@@ -165,11 +147,7 @@
 		FormTemplate,
 		EmissionsTemplate,
 		SubmissionInfo,
-<<<<<<< HEAD
 		Attachments,
-=======
-		attachments: Attachments,
->>>>>>> 03e5239a
 		Footer,
 		Save,
 		SubmissionHistory,
@@ -207,11 +185,7 @@
 		},
 		tabsIdsWithAssideMenu() {
 			const { form } = this.$store.state
-<<<<<<< HEAD
 			return form.formDetails.tabsDisplay.filter(tabName => form.tabs[tabName].hasAssideMenu)
-=======
-			return form.formDetails.tabsDisplay.filter(tabId => form.tabs[tabId].hasAssideMenu)
->>>>>>> 03e5239a
 		}
 	},
 	methods: {
