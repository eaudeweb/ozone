--- conflicted
+++ resolved
@@ -16,11 +16,7 @@
       </b-tab>
       <b-tab :title-link-class="validationLength > 0 ? {} : null">
         <template slot="title">
-<<<<<<< HEAD
-          Validation <b-badge v-if="validationLength" variant="danger">{{validationLength}}</b-badge>
-=======
           <span v-translate>Validation</span> <b-badge v-if="validationLength" variant="danger">{{validationLength}}</b-badge>
->>>>>>> 9ebeeb46
         </template>
         <Validation v-on:fillSearch="$emit('fillSearch', $event)" :hovered="hovered" :tabName="tabName"></Validation>
       </b-tab>
