--- conflicted
+++ resolved
@@ -102,6 +102,7 @@
 				},
 				perPage: null,
 				currentPage: null
+
 			}).then(response => {
 				context.commit('setDashboardMySubmissions', response.data)
 				resolve()
@@ -333,10 +334,7 @@
 
 				// section, substance, group, country, blend, prefillData, ordering_id
 				const inner_fields = context.state.tableRowConstructor.substanceRows({
-<<<<<<< HEAD
-=======
 					$gettext: data.$gettext,
->>>>>>> 9ebeeb46
 					section: data.currentSectionName,
 					substance,
 					group: data.groupName,
@@ -355,10 +353,7 @@
 					({ ordering_id } = context.state.form.tabs[data.currentSectionName].ordering_id)
 				}
 				const inner_fields = context.state.tableRowConstructor.substanceRows({
-<<<<<<< HEAD
-=======
 					$gettext: data.$gettext,
->>>>>>> 9ebeeb46
 					section: data.currentSectionName,
 					substance: null,
 					group: data.groupName,
@@ -380,10 +375,7 @@
 		}
 
 		const row = context.state.tableRowConstructor.nonSubstanceRows({
-<<<<<<< HEAD
-=======
 			$gettext,
->>>>>>> 9ebeeb46
 			currentSectionName,
 			prefillData,
 			ordering_id
