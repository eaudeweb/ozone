<template>
  <div class="app blends-lookup-table flex-row align-items-top">
	<b-container fluid>
	<b-card>
		<template slot="header">
			<b-row>
				<b-col>
					<b-input-group :prepend="$gettext('Name') + '/' + $gettext('Other Names')">
						<b-form-input v-model="table.filters.searchName" />
					</b-input-group>
				</b-col>
				<b-col>
					<b-input-group>
						<multiselect
							:max-height="250"
							:multiple="true"
							:clear-on-select="false"
							:hide-selected="true"
							:close-on-select="false"
							label="text"
							trackBy="value"
							:placeholder="$gettext('Components')"
							v-model="table.filters.selectedComponentsNames"
							:options="searchComponentOptions" />
						<b-input-group-append>
							<b-btn  variant="primary" :disabled="!table.filters.selectedComponentsNames.length" @click="toggleIsComponentsSortDirectionDesc">
								<span v-translate>Sort</span>
								<i v-if="!table.filters.isComponentsSortDirectionDesc" class="fa fa-arrow-up"></i>
								<i v-if="table.filters.isComponentsSortDirectionDesc" class="fa fa-arrow-down"></i>
							</b-btn>
						</b-input-group-append>
					</b-input-group>
                </b-col>
				<b-col>
                    <b-input-group-append>
                      <b-btn variant="primary" :disabled="isDisabledClearFilters" @click="clearFilters"><span v-translate>Clear</span></b-btn>
                    </b-input-group-append>
                </b-col>
			</b-row>
		</template>
		<b-table 	show-empty
					outlined
					bordered
					hover
					head-variant="light"
					stacked="md"
					:items="visibleBlends"
					:fields="tableFields"
					:current-page="table.currentPage"
					:per-page="table.perPage"
					:sort-by.sync="table.sortBy"
					:sort-desc.sync="table.sortDesc"
					:sort-direction="table.sortDirection"
					:filter="filterCallback"
					@filtered="onFiltered"
					ref="table">
				<template slot="other_names" slot-scope="data">
					<span v-if="data.item.other_names">{{data.item.other_names}}</span>
					<span v-else><i class="fa fa-ellipsis-h"></i></span>
				</template>

                <template slot="components" slot-scope="row">
					<b-table show-empty
						outlined
						bordered
						hover
						small
						head-variant="light"
						stacked="md"
						:items="row.item.components"
						:fields="tableComponentsFields"
						:current-page="tableComponents.currentPage"
						:per-page="tableComponents.perPage"
						ref="table">
							<template slot="component_name" slot-scope="data">
								<div>{{data.item.component_name}}</div>
							</template>
						</b-table>
                </template>
              </b-table>
          </b-card>
		</b-container>
  </div>
</template>

<script>
import './styles.css'
import Multiselect from '@/components/common/ModifiedMultiselect'

const blendsCompareByComponentPercent = (blend1, blend2, componentName, isDescending) => {
	const { percentage: componentPercentageInBlend1 } = blend1.components.find(component => component.component_name === componentName)
	const { percentage: componentPercentageInBlend2 } = blend2.components.find(component => component.component_name === componentName)
	if (isDescending) {
		return componentPercentageInBlend2 - componentPercentageInBlend1
	}
	return componentPercentageInBlend1 - componentPercentageInBlend2
}

export default {
	components: {
		Multiselect
	},
	data() {
		return {
			table: {
<<<<<<< HEAD
				fields: [{
					key: 'blend_id', label: this.$gettext('Name'), sortable: true, class: 'text-center'
				}, {
					key: 'other_names', label: this.$gettext('Other Names'), sortable: true, class: 'text-center'
				}, {
					key: 'components', label: this.$gettext('Components'), class: 'text-center'
				}
				],
=======
>>>>>>> 9ebeeb46
				currentPage: 1,
				perPage: Infinity,
				filters: {
					searchName: null,
					selectedComponentsNames: [],
					isComponentsSortDirectionDesc: true
				}
			},
			tableComponents: {
<<<<<<< HEAD
				fields: [{
					key: 'component_name', label: this.$gettext('Name'), class: 'text-center'
				}, {
					key: 'percentage',
					label: this.$gettext('Percentage'),
					class: 'text-center',
					formatter: (value) => `${(value * 100).toFixed(2)}%`
				}
				],
=======
>>>>>>> 9ebeeb46
				currentPage: 1,
				perPage: Infinity
			}
		}
	},
	computed: {
		tableFields() {
			return [{
				key: 'blend_id', label: this.$gettext('Name'), sortable: true, class: 'text-center'
			}, {
				key: 'other_names', label: this.$gettext('Other Names'), sortable: true, class: 'text-center'
			}, {
				key: 'components', label: this.$gettext('Components'), class: 'text-center'
			}]
		},
		tableComponentsFields() {
			return [{
				key: 'component_name', label: this.$gettext('Name'), class: 'text-center'
			}, {
				key: 'percentage',
				label: this.$gettext('Percentage'),
				class: 'text-center',
				formatter: (value) => `${(value * 100).toFixed(2)}%`
			}]
		},
		isDisabledClearFilters() {
			const { filters } = this.table
			return !filters.searchName && !filters.selectedComponentsNames
		},
		searchComponentOptions() {
			const componentsAll = {}
			const { blends } = this.$store.state.initialData
			if (!blends) {
				return []
			}
			blends.forEach(blend => {
				blend.components.forEach(component => {
					componentsAll[component.component_name] = {
						value: component.component_name,
						text: component.component_name
					}
				})
			})
			return Object.values(componentsAll)
		},
		visibleBlends() {
			let visibleBlendsComputed = []
			const { blends } = this.$store.state.initialData
			const { selectedComponentsNames } = this.table.filters
			if (!blends) {
				return visibleBlendsComputed
			}
			blends.forEach(blend => {
				blend.components.forEach(component => {
					this.$store.commit('setBlendComponentRowVariant', { component })
				})
				const blendIsVisible = !selectedComponentsNames.length
						|| selectedComponentsNames.every(selectedComponentName => blend.components.map(component => {
							if (selectedComponentsNames.includes(component.component_name)) {
								this.$store.commit('setBlendComponentRowVariant', { component, value: 'success' })
							}
							return component.component_name
						}).includes(selectedComponentName))

				if (blendIsVisible) {
					visibleBlendsComputed.push(blend)
				}
			})

			if (this.table.filters.selectedComponentsNames.length) {
				visibleBlendsComputed = visibleBlendsComputed.sort((blend1, blend2) => blendsCompareByComponentPercent(blend1, blend2, this.table.filters.selectedComponentsNames[0], this.table.filters.isComponentsSortDirectionDesc))
			}

			return visibleBlendsComputed
		}
	},
	methods: {
		updateBreadcrumbs() {
			this.$store.commit('updateBreadcrumbs', [this.$gettext('Lookup tables'), this.$gettext('Blends')])
		},
		onFiltered(filteredItems) {
			this.table.totalRows = filteredItems.length
			this.table.currentPage = 1
			this.table.filters.isComponentsSortDirectionDesc = true
		},
		filterCallback(blend) {
			const { searchName } = this.table.filters
			if (!searchName) {
				return true
			}
			return blend.blend_id && (
				blend.blend_id.toLowerCase().includes(searchName.toLowerCase())
				|| (blend.other_names && blend.other_names.toLowerCase().includes(searchName.toLowerCase())))
		},
		toggleIsComponentsSortDirectionDesc() {
			this.table.filters.isComponentsSortDirectionDesc = !this.table.filters.isComponentsSortDirectionDesc
		},
		clearFilters() {
			const { filters } = this.table
			filters.searchName = null
			filters.selectedComponentsNames = []
		}
	},
	watch: {
		'$language.current': {
			handler() {
				this.updateBreadcrumbs()
			}
		}
	},
	created() {
		// No need to filter by party here, the API will list all
		// the available blends for this user
		const body = document.querySelector('body')
		if (body.classList.contains('aside-menu-lg-show')) {
			document.querySelector('body').classList.remove('aside-menu-lg-show')
		}
		this.$store.dispatch('getCustomBlends', { party: undefined })
		this.updateBreadcrumbs()
	}
}
</script><|MERGE_RESOLUTION|>--- conflicted
+++ resolved
@@ -6,11 +6,11 @@
 			<b-row>
 				<b-col>
 					<b-input-group :prepend="$gettext('Name') + '/' + $gettext('Other Names')">
-						<b-form-input v-model="table.filters.searchName" />
-					</b-input-group>
-				</b-col>
+                      <b-form-input v-model="table.filters.searchName" />
+                    </b-input-group>
+                </b-col>
 				<b-col>
-					<b-input-group>
+                    <b-input-group>
 						<multiselect
 							:max-height="250"
 							:multiple="true"
@@ -103,17 +103,6 @@
 	data() {
 		return {
 			table: {
-<<<<<<< HEAD
-				fields: [{
-					key: 'blend_id', label: this.$gettext('Name'), sortable: true, class: 'text-center'
-				}, {
-					key: 'other_names', label: this.$gettext('Other Names'), sortable: true, class: 'text-center'
-				}, {
-					key: 'components', label: this.$gettext('Components'), class: 'text-center'
-				}
-				],
-=======
->>>>>>> 9ebeeb46
 				currentPage: 1,
 				perPage: Infinity,
 				filters: {
@@ -123,18 +112,6 @@
 				}
 			},
 			tableComponents: {
-<<<<<<< HEAD
-				fields: [{
-					key: 'component_name', label: this.$gettext('Name'), class: 'text-center'
-				}, {
-					key: 'percentage',
-					label: this.$gettext('Percentage'),
-					class: 'text-center',
-					formatter: (value) => `${(value * 100).toFixed(2)}%`
-				}
-				],
-=======
->>>>>>> 9ebeeb46
 				currentPage: 1,
 				perPage: Infinity
 			}
