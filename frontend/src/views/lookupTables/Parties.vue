--- conflicted
+++ resolved
@@ -76,55 +76,6 @@
 	data() {
 		return {
 			table: {
-<<<<<<< HEAD
-				fields: [{
-					key: 'name',
-					label: this.$gettext('Name'),
-					class: 'text-left width-200',
-					sortable: true
-				}, {
-					key: 'is_eu_member',
-					label: this.$gettext('EU Member'),
-					...sortableAndTextCenter
-				}, {
-					key: 'is_article5',
-					label: this.$gettext('Article 5 party'),
-					...sortableAndTextCenter
-				}, {
-					key: 'is_high_ambient_temperature',
-					label: this.$gettext('HAT'),
-					...sortableAndTextCenter
-				}, {
-					key: 'vienna_convention',
-					label: this.$gettext('Vienna Convention'),
-					...sortableAndTextCenter
-				}, {
-					key: 'montreal_protocol',
-					label: this.$gettext('Montreal Protocol'),
-					...sortableAndTextCenter
-				}, {
-					key: 'london_amendment',
-					label: this.$gettext('London Amendment'),
-					...sortableAndTextCenter
-				}, {
-					key: 'copenhagen_amendment',
-					label: this.$gettext('Copenhagen Amendment'),
-					...sortableAndTextCenter
-				}, {
-					key: 'montreal_amendment',
-					label: this.$gettext('Montreal Amendment'),
-					...sortableAndTextCenter
-				}, {
-					key: 'beijing_amendment',
-					label: this.$gettext('Beijing Amendment'),
-					...sortableAndTextCenter
-				}, {
-					key: 'kigali_amendment',
-					label: this.$gettext('Kigali Amendment'),
-					...sortableAndTextCenter
-				}],
-=======
->>>>>>> 9ebeeb46
 				currentPage: 1,
 				perPage: Infinity,
 				totalRows: 50,
@@ -137,63 +88,63 @@
 	},
 	computed: {
 		tableFields() {
-			const sortableAndTextCenter = {
-				sortable: true,
-				class: 'text-center'
-			}
+		const sortableAndTextCenter = {
+			sortable: true,
+			class: 'text-center'
+		}
+
 			return [{
-				key: 'name',
+					key: 'name',
 				label: this.$gettext('Name'),
-				class: 'text-left width-200',
-				sortable: true
-			}, {
-				key: 'is_eu_member',
+					class: 'text-left width-200',
+					sortable: true
+				}, {
+					key: 'is_eu_member',
 				label: this.$gettext('EU Member'),
-				...sortableAndTextCenter
-			}, {
-				key: 'is_article5',
+					...sortableAndTextCenter
+				}, {
+					key: 'is_article5',
 				label: this.$gettext('Article 5 party'),
-				...sortableAndTextCenter
-			}, {
-				key: 'is_high_ambient_temperature',
+					...sortableAndTextCenter
+				}, {
+					key: 'is_high_ambient_temperature',
 				label: this.$gettext('HAT'),
-				...sortableAndTextCenter
-			}, {
-				key: 'vienna_convention',
+					...sortableAndTextCenter
+				}, {
+					key: 'vienna_convention',
 				label: this.$gettext('Vienna Convention'),
-				...sortableAndTextCenter
-			}, {
-				key: 'montreal_protocol',
+					...sortableAndTextCenter
+				}, {
+					key: 'montreal_protocol',
 				label: this.$gettext('Montreal Protocol'),
-				...sortableAndTextCenter
-			}, {
-				key: 'london_amendment',
+					...sortableAndTextCenter
+				}, {
+					key: 'london_amendment',
 				label: this.$gettext('London Amendment'),
-				...sortableAndTextCenter
-			}, {
-				key: 'copenhagen_amendment',
+					...sortableAndTextCenter
+				}, {
+					key: 'copenhagen_amendment',
 				label: this.$gettext('Copenhagen Amendment'),
-				...sortableAndTextCenter
-			}, {
-				key: 'montreal_amendment',
+					...sortableAndTextCenter
+				}, {
+					key: 'montreal_amendment',
 				label: this.$gettext('Montreal Amendment'),
-				...sortableAndTextCenter
-			}, {
-				key: 'beijing_amendment',
+					...sortableAndTextCenter
+				}, {
+					key: 'beijing_amendment',
 				label: this.$gettext('Beijing Amendment'),
-				...sortableAndTextCenter
-			}, {
-				key: 'kigali_amendment',
+					...sortableAndTextCenter
+				}, {
+					key: 'kigali_amendment',
 				label: this.$gettext('Kigali Amendment'),
-				...sortableAndTextCenter
+					...sortableAndTextCenter
 			}]
-		},
+	},
 		parties() {
 			const { partyRatifications } = this.$store.state.initialData
 			if (!partyRatifications) {
 				return []
 			}
-
 			const partyRatificationsDisplay = partyRatifications.map(party => {
 				party.ratifications.forEach(ratification => {
 					if (!ratification.treaty) {
