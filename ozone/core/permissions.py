--- conflicted
+++ resolved
@@ -1,10 +1,6 @@
 from rest_framework.permissions import BasePermission, SAFE_METHODS
 
-<<<<<<< HEAD
-from .models import Blend, Party, Submission
-=======
 from .models import Blend, Submission
->>>>>>> 9ebeeb46
 
 
 def is_secretariat_or_admin(request):
@@ -53,12 +49,7 @@
         Called for HTTP methods that require an object.
         This is only called if has_permission() has already passed.
         """
-<<<<<<< HEAD
-
-=======
->>>>>>> 9ebeeb46
         pass
-
 
 class IsSecretariatOrSamePartySubmission(BaseIsSecretariatOrSameParty):
 
@@ -79,7 +70,6 @@
         if is_secretariat_or_admin(request):
             return True
         return request.user.party == obj.party
-
 
 class IsSecretariatOrSamePartySubmissionRelated(BaseIsSecretariatOrSameParty):
 
@@ -107,7 +97,7 @@
             if blend_pk:
                 # Blend object already exists.
                 party = Blend.objects.get(pk=blend_pk).party.pk
-            else:
+        else:
                 # It's a create
                 party = request.data.get('party', None)
             return party == request.user.party.pk
