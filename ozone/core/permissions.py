--- conflicted
+++ resolved
@@ -129,10 +129,9 @@
         return True
 
     def has_object_permission(self, request, view, obj):
-<<<<<<< HEAD
-        if is_secretariat_or_admin(request):
-            return True
-        return request.user.party == obj.party
+        if request.method not in SAFE_METHODS:
+            return obj.has_edit_rights(request.user)
+        return obj.has_read_rights(request.user)
 
 
 class IsCorrectObligation(BasePermission):
@@ -145,9 +144,4 @@
         form_type = Submission.objects.get(
             pk=view.kwargs.get('submission_pk', None)
         ).obligation.form_type
-        return form_type in view.form_types
-=======
-        if request.method not in SAFE_METHODS:
-            return obj.has_edit_rights(request.user)
-        return obj.has_read_rights(request.user)
->>>>>>> 4bf50682
+        return form_type in view.form_types