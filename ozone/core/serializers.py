--- conflicted
+++ resolved
@@ -30,12 +30,9 @@
     Article7Import,
     Article7NonPartyTrade,
     Article7Emission,
-<<<<<<< HEAD
     HighAmbientTemperatureProduction,
-=======
     SubmissionFile,
     UploadToken,
->>>>>>> 7366f961
 )
 
 User = get_user_model()
@@ -713,13 +710,13 @@
         lookup_url_kwarg='submission_pk'
     )
 
-<<<<<<< HEAD
     hat_productions_url = serializers.HyperlinkedIdentityField(
         view_name='core:submission-hat-productions-list',
-=======
+        lookup_url_kwarg='submission_pk'
+    )
+
     files_url = serializers.HyperlinkedIdentityField(
         view_name='core:submission-files-list',
->>>>>>> 7366f961
         lookup_url_kwarg='submission_pk'
     )
 
@@ -757,11 +754,8 @@
             'article7destructions_url', 'article7productions_url',
             'article7exports_url', 'article7imports_url',
             'article7nonpartytrades_url', 'article7emissions_url',
-<<<<<<< HEAD
             'hat_productions_url',
-=======
             'files', 'files_url',
->>>>>>> 7366f961
             'sub_info_url', 'sub_info',
             'submission_flags_url', 'submission_remarks',
             'updated_at', 'submitted_at', 'created_by', 'last_edited_by',
