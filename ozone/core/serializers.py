--- conflicted
+++ resolved
@@ -592,7 +592,6 @@
         return super().update(instance, validated_data)
 
 
-<<<<<<< HEAD
 class SubmissionRemarksSerializer(PartialUpdateSerializerMixin, serializers.ModelSerializer):
     """
     Specific serializer used to present all submission remarks,
@@ -623,8 +622,6 @@
         return super().update(instance, validated_data)
 
 
-class SubmissionSerializer(PartialUpdateSerializerMixin, serializers.HyperlinkedModelSerializer):
-=======
 class SubmissionFileSerializer(serializers.ModelSerializer):
     class Meta:
         model = SubmissionFile
@@ -637,8 +634,7 @@
         fields = '__all__'
 
 
-class SubmissionSerializer(serializers.HyperlinkedModelSerializer):
->>>>>>> 965c5455
+class SubmissionSerializer(PartialUpdateSerializerMixin, serializers.HyperlinkedModelSerializer):
     """
     This also needs to nested-serialize all data related to the specific
     submission.
