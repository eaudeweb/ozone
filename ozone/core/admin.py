import uuid

import adminactions.actions as actions

from django_admin_listfilter_dropdown.filters import DropdownFilter, RelatedDropdownFilter
from django.contrib import admin, messages
from django.contrib.auth.forms import PasswordResetForm
from django.contrib.auth import logout as auth_logout
from django.contrib.admin import AdminSite
from django.contrib.admin import site
from django.contrib.auth import get_user_model
from django.contrib.auth.forms import AuthenticationForm
from django.db.models import F, Subquery
from django.shortcuts import redirect
from django.urls import reverse
from django.utils.html import format_html
from django.views.decorators.cache import never_cache
from rest_framework.authtoken.models import Token
from django.utils.translation import gettext_lazy as _

# Register your models here.
from .models import (
    Meeting,
    Treaty,
    Region,
    Subregion,
    MDGRegion,
    Party,
    PartyHistory,
    ReportingPeriod,
    Obligation,
    Annex,
    Group,
    Substance,
    Blend,
    BlendComponent,
    Submission,
    SubmissionInfo,
    ReportingChannel,
    SubmissionFormat,
    BaselineType,
    ControlMeasure,
    Baseline,
    Limit,
    PartyRatification,
    PartyDeclaration,
    ExemptionApproved,
    Nomination,
    CriticalUseCategory,
    ApprovedCriticalUse,
    ObligationTypes,
    Transfer,
    Email,
    EmailTemplate,
    ProcessAgentApplication,
    ProcessAgentContainTechnology,
    ProcessAgentEmissionLimit,
    ProcessAgentUsesReported,
    ProcessAgentApplicationValidity,
    ProcessAgentEmissionLimitValidity,
    Decision,
    DeviationType,
    DeviationSource,
    PlanOfActionDecision,
    PlanOfAction,
    ProdCons,
    ProdConsMT,
    FocalPoint,
    LicensingSystem,
    Website,
    OtherCountryProfileData,
    ReclamationFacility,
    IllegalTrade,
    ORMReport,
    MultilateralFund,
)


User = get_user_model()


class Singleton(type):
    def __init__(cls, name, bases, attrs, **kwargs):
        super().__init__(name, bases, attrs)
        cls._instance = None

    def __call__(cls, *args, **kwargs):
        if cls._instance is None:
            cls._instance = super().__call__(*args, **kwargs)
        return cls._instance


class OzoneAuthenticationForm(AuthenticationForm):
    """Custom auth form, that allows non-staff users as well."""
    error_messages = {
        **AuthenticationForm.error_messages,
        'invalid_login': _(
            "Please enter the correct %(username)s and password for the "
            "account. Note that both fields may be case-sensitive."
        ),
    }
    required_css_class = 'required'


# For some reason this is instantiated twice, somewhere (!?)
# Make it singleton.

class OzoneAdminSite(AdminSite, metaclass=Singleton):
    """Custom admin site"""
    login_form = OzoneAuthenticationForm

    # Text to put at the end of each page's <title>.
    site_title = _('ORS')

    # Text to put in each page's <h1>.
    site_header = _('Ozone Reporting System')

    # Text to put at the top of the admin index page.
    index_title = _('Administration')

    @never_cache
    def login(self, request, extra_context=None):
        response = super(OzoneAdminSite, self).login(request, extra_context=extra_context)
        if request.user.is_authenticated:
            # Set authToken cookie, this is also used by the FrontEnd app
            token, created = Token.objects.get_or_create(user=request.user)
            if request.GET.get('next'):
                response = redirect(request.GET.get('next'))
            response.set_cookie("authToken", token.key)
        return response

    @never_cache
    def logout(self, request, extra_context=None):
        auth_logout(request)
        response = redirect(reverse("admin:login"))
        response.delete_cookie("authToken")
        return response

    @never_cache
    def index(self, request, extra_context=None):
        """Override to prevent infinite redirects."""
        response = super(OzoneAdminSite, self).index(request, extra_context=extra_context)
        if request.user.is_active and not request.user.is_staff:
            # This doesn't work on development.
            return redirect("/")
        return response

    def has_permission(self, request):
        """Override, and remove the is_staff condition. Each resource is
        protected individually, except for the index page.
        """
        return request.user.is_active


def custom_title_dropdown_filter(title):
    class Wrapper(DropdownFilter):
        def __init__(self, *args, **kwargs):
            super().__init__(*args, **kwargs)
            self.title = title
    return Wrapper


# Meeting-related models
@admin.register(Meeting)
class MeetingAdmin(admin.ModelAdmin):
    list_display = ('meeting_id', 'description', 'location', 'start_date', 'end_date')
    list_filter = ('treaty_flag',)
    search_fields = ['meeting_id', 'description', 'location']


@admin.register(Treaty)
class TreatyAdmin(admin.ModelAdmin):
    list_display = ('name', 'meeting_id', 'date', 'entry_into_force_date')


# Party-related models
@admin.register(Region)
class RegionAdmin(admin.ModelAdmin):
    list_display = ('name', 'abbr')


@admin.register(MDGRegion)
class MDGRegionAdmin(admin.ModelAdmin):
    list_display = ('code', 'name', 'income_type', 'get_parent_regions', 'get_child_regions')
    search_fields = ['code', 'name']

    def get_parent_regions(self, obj):
        return ', '.join(x.name for x in obj.parent_regions.all())
    get_parent_regions.short_description = 'Parents'

    def get_child_regions(self, obj):
        return ', '.join(x.name for x in obj.child_regions.all())
    get_child_regions.short_description = 'Children'


@admin.register(Subregion)
class SubregionAdmin(admin.ModelAdmin):
    list_display = ('name', 'abbr', 'region')
    list_filter = ('region',)
    search_fields = ["abbr", "name"]


class MainPartyFilter(RelatedDropdownFilter):
    def __init__(self, *args, **kwargs):
        super().__init__(*args, **kwargs)
        self.lookup_choices = Party.objects.filter(
            parent_party__id=F('id'),
        ).order_by('name').values_list('id', 'name')


class ParentPartyFilter(RelatedDropdownFilter):
    def __init__(self, *args, **kwargs):
        super().__init__(*args, **kwargs)
        self.lookup_choices = Party.objects.filter(
            id__in=Subquery(Party.objects.exclude(
                parent_party__id=F('id'),
            ).values('parent_party_id'))
        ).order_by('name').values_list('id', 'name')


@admin.register(Party)
class PartyAdmin(admin.ModelAdmin):
    list_display = ('name', 'abbr', 'subregion', 'parent_party')
    list_filter = (
        'subregion__region', 'subregion',
        ('parent_party', ParentPartyFilter)
    )
    search_fields = ['name', 'abbr']


@admin.register(PartyHistory)
class PartyHistoryAdmin(admin.ModelAdmin):
    list_display = ('party', 'reporting_period', 'party_type')
    list_filter = (
        'party_type',
        ('reporting_period__name', custom_title_dropdown_filter('period')),
        ('party', MainPartyFilter),
    )
    search_fields = ["party__name"]


# Substance-related models
@admin.register(Annex)
class AnnexAdmin(admin.ModelAdmin):
    list_display = ('name', 'description')


@admin.register(Group)
class GroupAdmin(admin.ModelAdmin):
    list_display = ('group_id', 'name', 'description', 'name_alt', 'description_alt', 'control_treaty', 'report_treaty')
    list_filter = ('annex', 'control_treaty', 'report_treaty')


@admin.register(Substance)
class SubstanceAdmin(admin.ModelAdmin):
    list_display = (
        'name', 'group', 'description', 'odp', 'gwp',
        'formula', 'number_of_isomers', 'sort_order',
    )
    list_filter = ('group', 'is_contained_in_polyols', 'is_captured', 'has_critical_uses')
    search_fields = ['name', 'description', 'substance_id']


@admin.register(Blend)
class BlendAdmin(admin.ModelAdmin):
    list_display = (
        'blend_id', 'composition',
        'type', 'party', 'odp', 'gwp',
        'trade_name', 'sort_order',
    )
    list_filter = (
        'type',
        ('party', MainPartyFilter),
    )
    search_fields = ['blend_id', 'legacy_blend_id']


@admin.register(BlendComponent)
class BlendComponentAdmin(admin.ModelAdmin):
    list_display = ('blend', 'substance', 'percentage')
    search_fields = ['blend__blend_id', 'substance__name']
    list_filter = (
        ('blend__blend_id', DropdownFilter),
        'blend__type',
    )


# Reporting-related models
@admin.register(ReportingPeriod)
class ReportingPeriodAdmin(admin.ModelAdmin):
    list_display = ('name', 'start_date', 'end_date', 'description')
    search_fields = ["name"]
    list_filter = (
        'is_reporting_open', 'is_reporting_allowed',
    )
    ordering = ('-end_date',)


@admin.register(Obligation)
class ObligationAdmin(admin.ModelAdmin):
    list_display = ('name', 'is_default', 'is_active')
    exclude = ('has_reporting_periods',)
<<<<<<< HEAD
    readonly_fields = ['_obligation_type']
=======
>>>>>>> 5f4fe357


@admin.register(User)
class UserAdmin(admin.ModelAdmin):
    base_list_display = (
        "username", "first_name", "last_name", "email", "is_secretariat", "is_read_only", "party",
        "is_active", "activated", "last_login",
    )
    superuser_list_display = (
        "login_as",
    )
    search_fields = ["username", "first_name", "last_name"]
    actions = ["reset_password"]
    exclude = ["password", "user_permissions"]
    readonly_fields = ["last_login", "date_joined", "created_by", "activated"]
    list_filter = (
        ("party", MainPartyFilter),
        "is_secretariat", "is_read_only", "is_staff", "is_superuser",
        "is_active", "activated",
    )

    def reset_password(self, request, queryset, template="password_reset"):
        domain_override = request.META.get("HTTP_HOST")
        use_https = request.environ.get("wsgi.url_scheme", "https").lower() == "https"
        users = []

        body = f"registration/{template}_email.html"
        subject = f"registration/{template}_subject.txt"

        for user in queryset:
            form = PasswordResetForm({'email': user.email})
            form.full_clean()
            form.save(
                domain_override=domain_override, use_https=use_https, email_template_name=body,
                subject_template_name=subject,
            )
            users.append(user.username)
        if len(users) > 10:
            self.message_user(request, _("Email sent to %d users for password reset") % len(users),
                              level=messages.SUCCESS)
        else:
            self.message_user(request, _("Email sent to %s for password reset") % ", ".join(users),
                              level=messages.SUCCESS)
    reset_password.short_description = _("Reset user password")

    def login_as(self, obj):
        return format_html(
            '<a href="{}">{}</a>',
            reverse('impersonate-start', kwargs={"uid": obj.id}),
            _('Login'),
        )

    def get_list_display(self, request):
        if request.user.is_superuser:
            return self.base_list_display + self.superuser_list_display

        return self.base_list_display

    def save_model(self, request, obj, form, change):
        if not change:
            # Set a random password for the new user
            # The user will need to set a new password
            obj.password = str(uuid.uuid4())
            obj.created_by = request.user
            # The user is inactive until a password is set
            obj.activated = False
        super(UserAdmin, self).save_model(request, obj, form, change)
        if not change:
            self.reset_password(request, [obj], template="account_created")


def _build_getter(prefix, name):
    def get_boolean(obj):
        return getattr(obj, prefix + name)
    get_boolean.short_description = name.upper()
    get_boolean.boolean = True
    return get_boolean


@admin.register(Submission)
class SubmissionAdmin(admin.ModelAdmin):

    def __getattr__(self, name):
        return _build_getter('flag_has_reported_', name)

    list_display = (
        '__str__', 'party', 'reporting_period', 'obligation', '_current_state',
        'flag_provisional', 'flag_valid', 'flag_superseded',
        'flag_checked_blanks', 'flag_has_blanks', 'flag_confirmed_blanks',
        'flag_emergency', 'flag_approved',
        'a1', 'a2', 'b1', 'b2', 'b3', 'c1', 'c2', 'c3', 'e', 'f',
    )
    list_filter = (
        'obligation',
        ('reporting_period__name', custom_title_dropdown_filter('period')),
        ('party', MainPartyFilter),
        '_current_state',
        'flag_provisional', 'flag_valid', 'flag_superseded',
        'flag_checked_blanks', 'flag_has_blanks', 'flag_confirmed_blanks',
        'flag_emergency', 'flag_approved',
        'flag_has_reported_a1', 'flag_has_reported_a2',
        'flag_has_reported_b1', 'flag_has_reported_b2', 'flag_has_reported_b3',
        'flag_has_reported_c1', 'flag_has_reported_c2', 'flag_has_reported_c3',
        'flag_has_reported_e',
        'flag_has_reported_f'
    )
    search_fields = ['party__name']

    def get_readonly_fields(self, request, obj=None):
        self.readonly_fields = []
        for field in self.model._meta.fields:
            if 'flag' not in field.name and 'state' not in field.name:
                self.readonly_fields.append(field.name)
        return self.readonly_fields

    def get_deleted_objects(self, objs, request):
        deletable_objects, model_count, perms_needed, protected = super(
            SubmissionAdmin, self
        ).get_deleted_objects(objs, request)
        protected = False
        return deletable_objects, model_count, perms_needed, protected

    def delete_queryset(self, request, queryset):
        for obj in queryset:
            obj._current_state = 'data_entry'
            obj.save()
            obj.delete()

    def delete_model(self, request, obj):
        obj._current_state = 'data_entry'
        obj.save()
        obj.delete()


@admin.register(SubmissionInfo)
class SubmissionInfoAdmin(admin.ModelAdmin):
    list_display = ('__str__', 'reporting_officer', 'country', 'date')
    list_filter = (
        'submission_format',
        'submission__obligation',
        ('submission__reporting_period__name', custom_title_dropdown_filter('period')),
        ('submission__party', MainPartyFilter)
    )
    search_fields = ('submission__party__name',)
    readonly_fields = ('submission', )


@admin.register(ReportingChannel)
class ReportingChannelAdmin(admin.ModelAdmin):
    list_display = (
        'name', 'description',
        'is_default_party', 'is_default_secretariat', 'is_default_for_cloning',
    )


@admin.register(SubmissionFormat)
class SubmissionFormatAdmin(admin.ModelAdmin):
    list_display = ('name', 'is_default_party')


@admin.register(BaselineType)
class BaselineTypeAdmin(admin.ModelAdmin):
    list_display = ('name', 'remarks')


@admin.register(ControlMeasure)
class ControlMeasureAdmin(admin.ModelAdmin):
    list_display = (
        'group', 'party_type', 'limit_type', 'baseline_type', 'start_date', 'end_date', 'allowed',
    )
    list_filter = ('group', 'party_type', 'limit_type', 'baseline_type')


@admin.register(Baseline)
class BaselineAdmin(admin.ModelAdmin):
    list_display = (
        'party', 'group', 'baseline_type', 'baseline',
    )
    list_filter = ('group', 'baseline_type', ('party', MainPartyFilter))
    search_fields = ["party__name"]


@admin.register(Limit)
class LimitAdmin(admin.ModelAdmin):
    list_display = (
        'party', 'group', 'reporting_period', 'limit_type', 'limit',
    )
    list_filter = (
        'group', 'limit_type',
        ('reporting_period__name', custom_title_dropdown_filter('period')),
        ('party', MainPartyFilter)
    )
    search_fields = ['party__name', 'party__abbr']


@admin.register(PartyRatification)
class PartyRatificationAdmin(admin.ModelAdmin):
    list_display = ('party', 'treaty', 'ratification_type', 'ratification_date', 'entry_into_force_date')
    list_filter = (('party', MainPartyFilter), 'treaty', 'ratification_type')
    search_fields = ['party__name', 'treaty__name']


@admin.register(PartyDeclaration)
class PartyDeclarationAdmin(admin.ModelAdmin):
    list_display = ('party', )
    list_filter = (('party', MainPartyFilter),)
    search_fields = ['party__name', 'declaration']
    ordering = ('party__name', )

    def get_form(self, request, obj=None, **kwargs):
        form = super().get_form(request, obj, **kwargs)
        main_parties_queryset = Party.objects.filter(
            parent_party__id=F('id'),
        ).order_by('name')
        form.base_fields['party'].queryset = main_parties_queryset
        return form


class ExemptionBaseAdmin:
    # TODO: maybe merge with ProcessAgentBaseAdmin
    def get_reporting_period(self, obj):
        return obj.submission.reporting_period
    get_reporting_period.short_description = 'Reporting period'

    def get_party(self, obj):
        return obj.submission.party
    get_party.short_description = 'Party'

    def get_form(self, request, obj=None, **kwargs):
        form = super().get_form(request, obj, **kwargs)
        submission_queryset = Submission.objects.filter(
            obligation___obligation_type=ObligationTypes.EXEMPTION.value
        ).order_by('reporting_period__name')
        form.base_fields['submission'].queryset = submission_queryset
        return form


@admin.register(ExemptionApproved)
class ExemptionApprovedAdmin(ExemptionBaseAdmin, admin.ModelAdmin):
    list_display = (
        'get_reporting_period', 'get_party',
        'substance',
        'decision_approved',
        'quantity', 'approved_teap_amount', 'is_emergency',
    )
    search_fields = ['decision_approved', 'submission__party__name']
    list_filter = (
        ('submission__reporting_period__name', custom_title_dropdown_filter('period')),
        ('submission__party', MainPartyFilter),
        ('decision_approved', custom_title_dropdown_filter('decision')),
        ('substance__name', custom_title_dropdown_filter('substance')),
        'is_emergency'
    )
    ordering = ('-submission__reporting_period__name', 'submission__party__name')


@admin.register(ApprovedCriticalUse)
class ApprovedCriticalUseAdmin(admin.ModelAdmin):

    def get_reporting_period(self, obj):
        return obj.exemption.submission.reporting_period
    get_reporting_period.short_description = 'Reporting period'

    def get_party(self, obj):
        return obj.exemption.submission.party
    get_party.short_description = 'Party'

    def get_decision(self, obj):
        return obj.exemption.decision_approved
    get_decision.short_description = 'Decision'

    def get_form(self, request, obj=None, **kwargs):
        form = super().get_form(request, obj, **kwargs)
        exemption_queryset = ExemptionApproved.objects.filter(
            substance__has_critical_uses=True
        ).order_by('-submission__reporting_period__name', 'submission__party__name')
        form.base_fields['exemption'].queryset = exemption_queryset
        return form

    list_display = (
        'get_reporting_period', 'get_party',
        'get_decision',
        'critical_use_category',
        'quantity',
    )
    list_filter = (
        ('exemption__submission__reporting_period__name', custom_title_dropdown_filter('period')),
        ('exemption__submission__party', MainPartyFilter),
        ('exemption__decision_approved', custom_title_dropdown_filter('decision')),
        ('critical_use_category__name', custom_title_dropdown_filter('category')),
    )
    search_fields = (
        'critical_use_category__name', 'exemption__decision_approved',
    )

    ordering = ('-exemption__submission__reporting_period__name', 'exemption__submission__party__name')


@admin.register(CriticalUseCategory)
class CriticalUseCategoryAdmin(admin.ModelAdmin):
    list_display = ('name', )
    search_fields = ['name']


@admin.register(Transfer)
class TransferAdmin(admin.ModelAdmin):
    list_display = (
        'reporting_period', 'source_party', 'destination_party', 'substance', 'transferred_amount',
    )
    list_filter = (
        ('source_party', MainPartyFilter),
        ('destination_party', MainPartyFilter),
        ('reporting_period__name', custom_title_dropdown_filter('period')),
        ('substance__name', custom_title_dropdown_filter('substance')),
    )
    search_fields = (
        'source_party__name', 'destination_party__name', 'substance__name'
    )

    def get_form(self, request, obj=None, **kwargs):
        form = super().get_form(request, obj, **kwargs)
        main_parties_queryset = Party.objects.filter(
            parent_party__id=F('id'),
        ).order_by('name')
        source_sub_queryset = dest_sub_queryset = Submission.objects.filter(
            obligation___obligation_type=ObligationTypes.TRANSFER.value
        ).order_by('reporting_period__name')
        if obj is not None:
            source_sub_queryset = source_sub_queryset.filter(
                party=obj.source_party
            )
            dest_sub_queryset = dest_sub_queryset.filter(
                party=obj.destination_party
            )
        form.base_fields['source_party_submission'].queryset = source_sub_queryset
        form.base_fields['destination_party_submission'].queryset = dest_sub_queryset
        form.base_fields['source_party'].queryset = main_parties_queryset
        form.base_fields['destination_party'].queryset = main_parties_queryset
        return form


@admin.register(Email)
class EmailAdmin(admin.ModelAdmin):
    list_display = ('date', 'subject', 'to', 'submission')
    list_filter = (
        ('submission__reporting_period__name', custom_title_dropdown_filter('period')),
        ('submission__party', MainPartyFilter),
    )


@admin.register(EmailTemplate)
class EmailTemplateAdmin(admin.ModelAdmin):
    list_display = ('name', 'subject', )
    search_fields = ['name', 'subject', 'description', ]


@admin.register(ProcessAgentApplication)
class ProcessAgentApplicationAdmin(admin.ModelAdmin):
    list_display = ('validity', 'counter', 'substance', 'application', 'remark')
    list_filter = (
        ('substance__name', custom_title_dropdown_filter('substance')),
        (
            'validity__decision__decision_id',
            custom_title_dropdown_filter('decision')
        ),
        ('counter', custom_title_dropdown_filter('counter'))
    )
    search_fields = ('validity__decision__decision_id', 'substance__name', 'application', 'remark')


@admin.register(ProcessAgentEmissionLimit)
class ProcessAgentEmissionLimitAdmin(admin.ModelAdmin):
    list_display = ('party', 'validity', 'makeup_consumption', 'max_emissions')
    list_filter = (
        ('party', MainPartyFilter),
    )
    search_fields = ('party__name', 'validity')


class ProcessAgentBaseAdmin:
    def get_reporting_period(self, obj):
        return obj.submission.reporting_period
    get_reporting_period.short_description = 'Reporting period'

    def get_party(self, obj):
        return obj.submission.party
    get_party.short_description = 'Party'

    def get_form(self, request, obj=None, **kwargs):
        form = super().get_form(request, obj, **kwargs)
        submission_queryset = Submission.objects.filter(
            obligation___obligation_type=ObligationTypes.PROCAGENT.value
        ).order_by('reporting_period__name')
        form.base_fields['submission'].queryset = submission_queryset
        return form


@admin.register(ProcessAgentContainTechnology)
class ProcessAgentContainTechnologyAdmin(admin.ModelAdmin):
    list_display = ('description',)
    search_fields = ('description',)


@admin.register(ProcessAgentUsesReported)
class ProcessAgentUsesReportedAdmin(ProcessAgentBaseAdmin, admin.ModelAdmin):
    def get_application(self, obj):
        return obj.application.application if obj.application else ''
    get_application.short_description = 'Application'

    def get_substance(self, obj):
        return obj.application.substance.name if obj.application and obj.application.substance else ''
    get_substance.short_description = 'Substance'

    def get_decision(self, obj):
        return obj.decision.decision_id if obj.decision else ''
    get_decision.short_description = 'Decision'

    def get_containment(self, obj):
        return ', '.join(
            [x.description for x in obj.contain_technologies.all()]
        ) if obj.contain_technologies else ''
    get_containment.short_description = 'Containment technologies'

    list_display = (
        'get_reporting_period', 'get_party',
        'makeup_quantity', 'emissions', 'units',
        'get_application', 'get_decision', 'get_substance',
        'get_containment',
    )
    list_filter = (
        (
            'submission__reporting_period__name',
            custom_title_dropdown_filter('period')
        ),
        ('submission__party', MainPartyFilter)
    )
    search_fields = (
        'submission__reporting_period__name',
        'submission__party__name',
        'contain_technologies__description',
    )


@admin.register(ProcessAgentApplicationValidity)
class ProcessAgentApplicationValidityAdmin(admin.ModelAdmin):
    list_display = ('decision', 'start_date', 'end_date')
    search_fields = ('decision', )


@admin.register(ProcessAgentEmissionLimitValidity)
class ProcessAgentEmissionLimitValidityAdmin(admin.ModelAdmin):
    list_display = ('decision', 'start_date', 'end_date')
    search_fields = ('decision', )


@admin.register(Decision)
class DecisionAdmin(admin.ModelAdmin):
    list_display = ('decision_id', 'name', 'meeting')
    search_fields = ('decision_id', 'name')
    list_filter = (
        ('meeting__description', custom_title_dropdown_filter('meeting')),
    )


@admin.register(DeviationType)
class DeviationTypeAdmin(admin.ModelAdmin):
    list_display = ('deviation_type_id', 'description', 'deviation_pc')
    search_fields = ('deviation_type_id', 'deviation_pc')


@admin.register(DeviationSource)
class DeviationSourceAdmin(admin.ModelAdmin):
    list_display = (
        'party', 'reporting_period', 'group', 'deviation_type',
        'production', 'consumption'
    )
    search_fields = (
        'reporting_period__name', 'party__name',
        'deviation_type__deviation_type_id'
    )
    list_filter = (
        ('party', MainPartyFilter),
        ('reporting_period__name', custom_title_dropdown_filter('Period')),
        'group'
    )


@admin.register(PlanOfActionDecision)
class PlanOfActionDecisionAdmin(admin.ModelAdmin):
    list_display = ('decision', 'party', 'year_adopted')
    search_fields = ('decision', 'party__name', 'year_adopted')
    list_filter = (
        ('party', MainPartyFilter),
    )


@admin.register(PlanOfAction)
class PlanOfActionAdmin(admin.ModelAdmin):
    list_display = (
        'party', 'reporting_period', 'group', 'benchmark',
        'annex_group_description', 'combined_id', 'is_valid', 'decision',
    )
    search_fields = (
        'reporting_period__name', 'party__name', 'group__group_id',
    )
    list_filter = (
        ('reporting_period__name', custom_title_dropdown_filter('Period')),
        ('party', MainPartyFilter),
        'group',
        'is_valid',
    )


@admin.register(ProdCons)
class ProdConsAdmin(admin.ModelAdmin):
    list_display = (
        'party', 'reporting_period', 'group',
        'calculated_production', 'calculated_consumption',
        'baseline_prod', 'baseline_cons', 'limit_prod', 'limit_cons'
    )
    list_filter = (
        ('reporting_period__name', custom_title_dropdown_filter('Period')),
        ('party', MainPartyFilter),
        'group'
    )


@admin.register(ProdConsMT)
class ProdConsMTAdmin(admin.ModelAdmin):
    def get_group(self, obj):
        return obj.substance.group
    get_group.short_description = 'Group'

    list_display = (
        'party', 'reporting_period', 'get_group', 'substance',
        'calculated_production', 'calculated_consumption'
    )
    list_filter = (
        ('reporting_period__name', custom_title_dropdown_filter('Period')),
        ('party', MainPartyFilter),
        ('substance__name', custom_title_dropdown_filter('substance')),
        'substance__group'
    )


class BaseCountryPofileAdmin:
    def get_form(self, request, obj=None, **kwargs):
        form = super().get_form(request, obj, **kwargs)
        main_parties_queryset = Party.objects.filter(
            parent_party__id=F('id'),
        ).order_by('name')
        form.base_fields['party'].queryset = main_parties_queryset
        return form


@admin.register(FocalPoint)
class FocalPointAdmin(BaseCountryPofileAdmin, admin.ModelAdmin):
    list_display = (
        'party', 'name', 'designation', 'email', 'is_licensing_system', 'is_national'
    )
    search_fields = ('party__name', 'name', 'designation')
    list_filter = (
        ('party', MainPartyFilter),
        'is_licensing_system', 'is_national'
    )
    ordering = ('ordering_id', )

    def get_form(self, request, obj=None, **kwargs):
        form = super().get_form(request, obj, **kwargs)
        submission_queryset = Submission.objects.filter(
            obligation___obligation_type=ObligationTypes.OTHER.value
        ).order_by('reporting_period__name')
        form.base_fields['submission'].queryset = submission_queryset
        return form


@admin.register(LicensingSystem)
class LicensingSystemAdmin(BaseCountryPofileAdmin, admin.ModelAdmin):

    def get_form(self, request, obj=None, **kwargs):
        form = super().get_form(request, obj, **kwargs)
        submission_queryset = Submission.objects.filter(
            obligation___obligation_type=ObligationTypes.ART4B.value
        ).order_by('reporting_period__name')
        form.base_fields['submission'].queryset = submission_queryset
        return form

    list_display = (
        'party', 'has_ods', 'date_reported_ods', 'has_hfc', 'date_reported_hfc',
        'remarks'
    )
    search_fields = ('party__name', )
    list_filter = (
        ('party', MainPartyFilter),
        'has_ods', 'has_hfc'
    )
    ordering = ('party__name', )


@admin.register(Website)
class WebsiteAdmin(BaseCountryPofileAdmin, admin.ModelAdmin):
    list_display = (
        'party', 'url', 'file', 'description', 'is_url_broken'
    )
    search_fields = ('party__name', )
    list_filter = (
        ('party', MainPartyFilter),
        'is_url_broken'
    )
    ordering = ('ordering_id', )


class OtherCountryProfileDataObligationFilter(RelatedDropdownFilter):
    def __init__(self, *args, **kwargs):
        super().__init__(*args, **kwargs)
        self.lookup_choices = Obligation.objects.filter(
            _obligation_type__in=[
                ObligationTypes.ART9.value,
                ObligationTypes.OTHER.value
            ]
        ).values_list('id', 'name')


@admin.register(OtherCountryProfileData)
<<<<<<< HEAD
class OtherCountryProfileDataAdmin(BaseCountryPofileAdmin, admin.ModelAdmin):
=======
class OtherCountryProfileDataAdmin(admin.ModelAdmin):
>>>>>>> 5f4fe357

    def get_form(self, request, obj=None, **kwargs):
        form = super().get_form(request, obj, **kwargs)
        submission_queryset = Submission.objects.filter(
            obligation___obligation_type__in=[
                ObligationTypes.ART9.value,
                ObligationTypes.OTHER.value
            ]
        ).order_by('reporting_period__name')
        obligation_queryset = Obligation.objects.filter(
            _obligation_type__in=[
                ObligationTypes.ART9.value,
                ObligationTypes.OTHER.value
            ]
        )
        form.base_fields['submission'].queryset = submission_queryset
        form.base_fields['obligation'].queryset = obligation_queryset
        return form

    list_display = (
        'party', 'reporting_period', 'obligation', 'url', 'file', 'description',
        'remarks_secretariat'
    )
    search_fields = ('party__name', )
    list_filter = (
        ('party', MainPartyFilter),
        ('obligation', OtherCountryProfileDataObligationFilter),
<<<<<<< HEAD
        ('reporting_period__name', custom_title_dropdown_filter('period')),
=======
>>>>>>> 5f4fe357
    )
    ordering = ('party__name', 'reporting_period__name')


@admin.register(ReclamationFacility)
class ReclamationFacilityAdmin(BaseCountryPofileAdmin, admin.ModelAdmin):
    list_display = (
        'party', 'date_reported', 'name', 'address', 'reclaimed_substances',
        'capacity', 'remarks'
    )
    search_fields = ('party__name', 'name')
    list_filter = (
        ('party', MainPartyFilter),
    )


@admin.register(IllegalTrade)
class IllegalTradeAdmin(BaseCountryPofileAdmin, admin.ModelAdmin):
    list_display = (
        'party', 'submission_id', 'seizure_date_year', 'substances_traded',
        'volume', 'importing_exporting_country'
    )
    search_fields = ('party__name',)
    list_filter = (
        ('party', MainPartyFilter),
    )


@admin.register(ORMReport)
class ORMReportAdmin(BaseCountryPofileAdmin, admin.ModelAdmin):
    list_display = (
        'party', 'meeting', 'reporting_period', 'description', 'url'
    )
    search_fields = ('party__name',)
    list_filter = (
        ('party', MainPartyFilter),
        ('reporting_period__name', custom_title_dropdown_filter('period')),
    )


@admin.register(MultilateralFund)
class MultilateralFund(BaseCountryPofileAdmin, admin.ModelAdmin):
    list_display = ('party', 'funds_approved', 'funds_disbursed')
    search_fields = ('party__name',)
    list_filter = (
        ('party', MainPartyFilter),
    )


# register all adminactions
actions.add_to_site(site)<|MERGE_RESOLUTION|>--- conflicted
+++ resolved
@@ -300,10 +300,7 @@
 class ObligationAdmin(admin.ModelAdmin):
     list_display = ('name', 'is_default', 'is_active')
     exclude = ('has_reporting_periods',)
-<<<<<<< HEAD
-    readonly_fields = ['_obligation_type']
-=======
->>>>>>> 5f4fe357
+    readonly_fields = ['_form_type']
 
 
 @admin.register(User)
@@ -928,11 +925,7 @@
 
 
 @admin.register(OtherCountryProfileData)
-<<<<<<< HEAD
 class OtherCountryProfileDataAdmin(BaseCountryPofileAdmin, admin.ModelAdmin):
-=======
-class OtherCountryProfileDataAdmin(admin.ModelAdmin):
->>>>>>> 5f4fe357
 
     def get_form(self, request, obj=None, **kwargs):
         form = super().get_form(request, obj, **kwargs)
@@ -960,10 +953,7 @@
     list_filter = (
         ('party', MainPartyFilter),
         ('obligation', OtherCountryProfileDataObligationFilter),
-<<<<<<< HEAD
         ('reporting_period__name', custom_title_dropdown_filter('period')),
-=======
->>>>>>> 5f4fe357
     )
     ordering = ('party__name', 'reporting_period__name')
 
