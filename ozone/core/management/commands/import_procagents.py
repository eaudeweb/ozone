--- conflicted
+++ resolved
@@ -141,13 +141,9 @@
 
     def process_pa_applications_validity(self, row, purge=False):
         try:
-<<<<<<< HEAD
-            return self._process_pa_uses_validity(row, purge)
-        except KeyboardInterrupt:
-            raise
-=======
             return self._process_pa_applications_validity(row, purge)
->>>>>>> 33f10b9b
+        except KeyboardInterrupt:
+            raise
         except Exception as e:
             logger.error(
                 "Error %s while saving process agent uses validity for decision %",
