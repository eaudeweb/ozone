--- conflicted
+++ resolved
@@ -29,7 +29,6 @@
     'Submission',
     'SubmissionInfo',
     'ReportingChannel',
-    'OtherSubmissionType',
 ]
 
 SUBMISSION_ROOT_DIR = 'submissions'
@@ -62,8 +61,6 @@
     def save(self, *args, **kwargs):
         self.full_clean()
         return super().save(*args, **kwargs)
-
-
 class Obligation(models.Model):
     """
     TODO: analysis!
@@ -84,12 +81,10 @@
     # (e.g. when different forms will be necessary for the same obligation
     # but different reporting periods due to changes in the methodology
     form_type = models.CharField(max_length=64)
-
     other = models.BooleanField(default=False)
 
     def __str__(self):
         return self.name
-
     class Meta:
         db_table = "core_obligation"
 
@@ -102,12 +97,10 @@
     name = models.CharField(unique=True, max_length=256)
     description = models.CharField(max_length=256, blank=True)
 
-<<<<<<< HEAD
-=======
+
     class Meta:
         db_table = "reporting_channel"
 
->>>>>>> 9ebeeb46
 
 class Submission(models.Model):
     """
@@ -311,14 +304,6 @@
         help_text="General HAT obligation remarks added by the ozone secretariat for imports"
     )
 
-    reporting_channel = models.ForeignKey(
-        ReportingChannel,
-        related_name="submission",
-        null=True,
-        blank=True,
-        on_delete=models.PROTECT
-    )
-
     # Needed to track state changes and help with custom logic
     tracker = FieldTracker()
 
@@ -397,13 +382,10 @@
         List of transitions that can be performed from current state.
 
         """
-        # Simply avoid needless processing
-        if user.is_read_only:
-            return []
 
         transitions = []
         wf = self.workflow(user)
-        for transition in wf.state.transitions():
+        for transition in wf .state.transitions():
             if hasattr(wf, 'check_' + transition.name):
                 if getattr(wf, 'check_' + transition.name)():
                     transitions.append(transition.name)
@@ -462,9 +444,6 @@
         N.B.: flag_superseded cannot be changed directly by users, it is
         only changed automatically by the system.
         """
-        if user.is_read_only:
-            return []
-
         flags_list = []
         if user.is_secretariat:
             flags_list.extend([
@@ -512,11 +491,8 @@
         return True
 
     def can_change_remark(self, user, field_name):
-<<<<<<< HEAD
-=======
         if user.is_read_only:
             return False
->>>>>>> 9ebeeb46
         if self.current_state not in self.editable_states and field_name.endswith("_party"):
             # The user cannot modify any of the party fields, if the
             # submission isn't in an editable state (e.g. `data_entry`)
@@ -530,7 +506,6 @@
             return False
 
         return True
-
     def check_remarks(self, user, remarks):
         """
         Raise error if the user has change any remarks he was not allowed to
@@ -554,7 +529,6 @@
                 for field in wrongly_modified_remarks
             })
         return True
-
     def check_reporting_channel_modified(self):
         if 'reporting_channel_id' in self.tracker.changed().keys():
             return True
@@ -692,10 +666,7 @@
                 cloned_from=self,
                 created_by=self.created_by,
                 last_edited_by=self.last_edited_by,
-<<<<<<< HEAD
-=======
                 reporting_channel=self.reporting_channel
->>>>>>> 9ebeeb46
             )
             if hasattr(self, 'info'):
                 # Clone submission might already have some pre-populated
@@ -712,12 +683,8 @@
                         'fax': self.info.fax,
                         'email': self.info.email,
                         'date': self.info.date,
-<<<<<<< HEAD
-                        'reporting_channel': self.info.reporting_channel
-=======
->>>>>>> 9ebeeb46
                     }
-                )
+            )
         else:
             raise e
 
@@ -790,7 +757,6 @@
             version.save()
         self.flag_superseded = False
         self.save()
-
     @property
     def versions(self):
         return Submission.objects.filter(
@@ -881,14 +847,10 @@
             self._workflow_class = 'default'
             self._current_state = \
                 self.workflow().state.workflow.initial_state.name
-
-<<<<<<< HEAD
-=======
             # The default value for reporting channel is 'Web form'
             # when creating a new submission
             self.reporting_channel = ReportingChannel.objects.get(name='Web form')
 
->>>>>>> 9ebeeb46
             self.clean()
             ret = super().save(
                 force_insert=force_insert, force_update=force_update,
@@ -913,35 +875,20 @@
                         phone=latest_info.phone,
                         fax=latest_info.fax,
                         email=latest_info.email,
-<<<<<<< HEAD
-                        date=latest_info.date,
-                        reporting_channel=ReportingChannel.objects.get(
-                            name='Web form'
-                        )
-                    )
-                else:
-                    info = SubmissionInfo.objects.create(
-                        submission=self,
-                        reporting_channel=ReportingChannel.objects.get(
-                            name='Web form'
-                        )
-                    )
-=======
                         date=latest_info.date
                     )
                 else:
                     info = SubmissionInfo.objects.create(submission=self)
->>>>>>> 9ebeeb46
 
             return ret
 
         else:
             # This is not the first save
-            self.clean()
-            return super().save(
-                force_insert=force_insert, force_update=force_update,
-                using=using, update_fields=update_fields
-            )
+        self.clean()
+        return super().save(
+            force_insert=force_insert, force_update=force_update,
+            using=using, update_fields=update_fields
+        )
 
     def set_submitted(self):
         self.submitted_at = timezone.now()
@@ -968,32 +915,6 @@
     fax = models.CharField(max_length=128, blank=True)
     email = models.EmailField(null=True, blank=True)
     date = models.DateField(null=True, blank=True)
-<<<<<<< HEAD
-    reporting_channel = models.ForeignKey(
-        ReportingChannel,
-        related_name="info",
-        null=True,
-        blank=True,
-        on_delete=models.PROTECT
-    )
-
-    tracker = FieldTracker()
-
-    def __str__(self):
-        return f'{self.submission} - Info'
-
-
-class OtherSubmissionType(models.Model):
-    """
-    Model for storing other types of submission.
-    """
-
-    name = models.CharField(unique=True, max_length=256)
-    description = models.CharField(max_length=256, blank=True)
-
-    def __str__(self):
-        return self.name
-=======
 
     tracker = FieldTracker()
 
@@ -1001,5 +922,4 @@
         db_table = "submission_info"
 
     def __str__(self):
-        return f'{self.submission} - Info'
->>>>>>> 9ebeeb46
+        return f'{self.submission} - Info'