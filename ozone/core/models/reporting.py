--- conflicted
+++ resolved
@@ -540,7 +540,6 @@
             })
         return True
 
-<<<<<<< HEAD
     def can_change_reporting_channel(self, user):
         # TODO: implement
         return True
@@ -554,7 +553,7 @@
     def can_edit_data(self, user):
         # TODO: implement and also use in permissions.py!
         return True
-=======
+
     def check_reporting_channel_modified(self):
         if 'reporting_channel_id' in self.tracker.changed().keys():
             return True
@@ -564,7 +563,6 @@
         if user.is_secretariat and self.filled_by_secretariat:
             return True
         return False
->>>>>>> fffdfa6d
 
     @staticmethod
     def get_exempted_fields():
