--- conflicted
+++ resolved
@@ -359,9 +359,6 @@
                     round_decimal_half_up(field_value, decimals)
                 )
 
-<<<<<<< HEAD
-    def calculate_totals(self, is_eu_member=None):
-=======
     def get_calc_consumption(self):
         """
             Formula for non-EU members is needed for their C/I baselines
@@ -381,8 +378,7 @@
             - self.import_quarantine
         )
 
-    def calculate_totals(self):
->>>>>>> 07793ada
+    def calculate_totals(self, is_eu_member=None):
         """
         Called on save() to automatically update fields.
         Calculates values for:
