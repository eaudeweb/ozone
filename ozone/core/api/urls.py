from django.urls import re_path, path

from rest_framework_nested import routers

from . import views

# Needed by Django >= 2.0
app_name = "core"


class DefaultRouter(routers.DefaultRouter):
    """
    Extends `DefaultRouter` class to add a method for extending url routes from
    another router.
    """

    def extend(self, added_router):
        """
        Extend the routes with url routes of the passed in router.

        Args:
             router: SimpleRouter instance containing route definitions.
        """
        self.registry.extend(added_router.registry)


router = DefaultRouter()

router.register(r"current-user", views.CurrentUserViewSet, "current_user")

router.register(r"regions", views.RegionViewSet)
router.register(r"subregions", views.SubregionViewSet)
router.register(r"parties", views.PartyViewSet)

router.register(r"periods", views.ReportingPeriodViewSet)
router.register(r"users", views.UserViewSet)
router.register(r"obligations", views.ObligationViewSet)

# Submissions
submissions_router = routers.SimpleRouter()
submissions_router.register(r"submissions", views.SubmissionViewSet)
router.extend(submissions_router)

# Data reports, nested on submissions
questionnaire_router = routers.NestedSimpleRouter(
    submissions_router, "submissions", lookup="submission"
)
questionnaire_router.register(
    "article7-questionnaire",
    views.Article7QuestionnaireViewSet,
    base_name="submission-article7-questionnaire",
)

destructions_router = routers.NestedSimpleRouter(
    submissions_router, "submissions", lookup="submission"
)
destructions_router.register(
    "article7-destructions",
    views.Article7DestructionViewSet,
    base_name="submission-article7-destructions",
)

productions_router = routers.NestedSimpleRouter(
    submissions_router, "submissions", lookup="submission"
)
productions_router.register(
    "article7-productions",
    views.Article7ProductionViewSet,
    base_name="submission-article7-productions"
)

exports_router = routers.NestedSimpleRouter(
    submissions_router, "submissions", lookup="submission"
)
exports_router.register(
    "article7-exports",
    views.Article7ExportViewSet,
    base_name="submission-article7-exports"
)

imports_router = routers.NestedSimpleRouter(
    submissions_router, "submissions", lookup="submission"
)
imports_router.register(
    "article7-imports",
    views.Article7ImportViewSet,
    base_name="submission-article7-imports"
)

nonpartytrades_router = routers.NestedSimpleRouter(
    submissions_router, "submissions", lookup="submission"
)
nonpartytrades_router.register(
    "article7-nonpartytrades",
    views.Article7NonPartyTradeViewSet,
    base_name="submission-article7-nonpartytrades"
)

emissions_router = routers.NestedSimpleRouter(
    submissions_router, "submissions", lookup="submission"
)
emissions_router.register(
    "article7-emissions",
    views.Article7EmissionViewSet,
    base_name="submission-article7-emissions"
)

hat_imports_router = routers.NestedSimpleRouter(
    submissions_router, "submissions", lookup="submission"
)
hat_imports_router.register(
    "hat-imports",
    views.HighAmbientTemperatureImportViewSet,
    base_name="submission-hat-imports"
)

submission_info_router = routers.NestedSimpleRouter(
    submissions_router, "submissions", lookup="submission"
)
submission_info_router.register(
    "submission-info",
    views.SubmissionInfoViewSet,
    base_name="submission-submission-info"
)

submission_flags_router = routers.NestedSimpleRouter(
    submissions_router, "submissions", lookup="submission"
)
submission_flags_router.register(
    "submission-flags",
    views.SubmissionFlagsViewSet,
    base_name="submission-submission-flags"
)

submission_remarks_router = routers.NestedSimpleRouter(
    submissions_router, "submissions", lookup="submission"
)
submission_remarks_router.register(
    "submission-remarks",
    views.SubmissionRemarksViewSet,
    base_name="submission-submission-remarks"
)

hat_productions_router = routers.NestedSimpleRouter(
    submissions_router, "submissions", lookup="submission"
)
hat_productions_router.register(
    "hat-productions",
    views.HighAmbientTemperatureProductionViewSet,
    base_name="submission-hat-productions"
)

submission_files_router = routers.NestedSimpleRouter(
    submissions_router, "submissions", lookup="submission"
)
submission_files_router.register(
    "files",
    views.SubmissionFileViewSet,
    base_name="submission-files"
)

upload_token_router = routers.NestedSimpleRouter(
    submissions_router, "submissions", lookup="submission"
)
upload_token_router.register(
    'token',
    views.UploadTokenViewSet,
    base_name='submission-token'
)

nested_routers = [
    questionnaire_router,
    destructions_router,
    productions_router,
    exports_router,
    imports_router,
    nonpartytrades_router,
    emissions_router,
<<<<<<< HEAD
    hat_imports_router,
=======
>>>>>>> 2e98ac6c
    hat_productions_router,
    submission_info_router,
    submission_flags_router,
    submission_remarks_router,
    submission_files_router,
    upload_token_router,
]

# Groups
router.register(r"group-substances", views.GroupViewSet)

# Blends
router.register(r"blends", views.BlendViewSet, base_name="blends")

# File uploads
upload_hooks_router = routers.SimpleRouter()
upload_hooks_router.register(
    'uploads',
    views.UploadHookViewSet,
    base_name='uploads'
)
router.extend(upload_hooks_router)

# Authentication
auth_tokens = routers.SimpleRouter()
auth_tokens.register(
    'auth-token',
    views.AuthTokenViewSet,
    base_name='auth-token'
)
router.extend(auth_tokens)

urlpatterns = (
    router.urls
    + [url for router in nested_routers for url in router.urls]
    + [
        re_path(
            '^get-non-parties/',
            views.GetNonPartiesViewSet.as_view(),
            name='get_non_parties',
        ),
        re_path(
            '^get-party-ratifications/(?P<party_id>[0-9]+|)',
            views.PartyRatificationViewSet.as_view(),
            name='get_ratifications',
        ),
    ]
)<|MERGE_RESOLUTION|>--- conflicted
+++ resolved
@@ -176,10 +176,7 @@
     imports_router,
     nonpartytrades_router,
     emissions_router,
-<<<<<<< HEAD
     hat_imports_router,
-=======
->>>>>>> 2e98ac6c
     hat_productions_router,
     submission_info_router,
     submission_flags_router,
