--- conflicted
+++ resolved
@@ -176,11 +176,8 @@
     imports_router,
     nonpartytrades_router,
     emissions_router,
-<<<<<<< HEAD
     hat_imports_router,
-=======
     hat_productions_router,
->>>>>>> a72529d5
     submission_info_router,
     submission_flags_router,
     submission_remarks_router,
