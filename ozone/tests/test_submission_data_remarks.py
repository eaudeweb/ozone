from django.urls import reverse
from django.contrib.auth import get_user_model
from django.contrib.auth.hashers import Argon2PasswordHasher

from .base import BaseTests
from .factories import (
    PartyFactory,
    RegionFactory,
    ReporterUserFactory,
    ReportingChannelFactory,
    SecretariatUserFactory,
    SubmissionFactory,
    SubregionFactory,
    SubstanceFactory,
    AnotherPartyFactory,
    DestructionFactory,
    ProductionFactory,
    ImportFactory,
    ExportFactory,
    EmissionFactory,
    NonPartyTradeFactory,
    HighAmbientTemperatureImportFactory,
    HighAmbientTemperatureProductionFactory,
)

User = get_user_model()


class BaseDataRemarksTestsMixIn(object):
    """Base class for the data remarks permissions tests.

    Creates basic objects in the setUp, and implements all possible
    tests cases.

    The actual `check_remark` is not implemented.
    """

    api = None
    api_data = {}

    def setUp(self):
        super().setUp()
        self.workflow_class = "default"

        self.region = RegionFactory.create()
        self.subregion = SubregionFactory.create(region=self.region)
        self.party = PartyFactory(subregion=self.subregion)
        self.another_party = AnotherPartyFactory(subregion=self.subregion)

        hash_alg = Argon2PasswordHasher()
        self.secretariat_user = SecretariatUserFactory(
            password=hash_alg.encode(password="qwe123qwe", salt="123salt123")
        )
        self.party_user = ReporterUserFactory(
            party=self.party,
            password=hash_alg.encode(password="qwe123qwe", salt="123salt123"),
        )
        self.substance = SubstanceFactory()
        ReportingChannelFactory()

<<<<<<< HEAD

    def get_authorization_header(self, username, password):
        resp = self.client.post(
            reverse("core:auth-token-list"),
            {"username": username, "password": password},
            format="json",
        )
        return {"HTTP_AUTHORIZATION": "Token " + resp.data["token"]}

=======
>>>>>>> 9ebeeb46
    def create_submission(self, owner, **kwargs):
        submission = SubmissionFactory(
            party=self.party, created_by=owner, last_edited_by=owner, **kwargs
        )
        return submission

    def _check_result(self, result, expect_success):
        try:
            verbose = result.json()
        except:
            verbose = result.data
        self.assertEqual(
            result.status_code,
            self.success_code if expect_success else self.fail_code,
            verbose,
        )

    def check_remark(self, user, field, owner, expect_success):
        raise NotImplementedError()

    def test_party_user_party_field_party_reporter(self):
        self.check_remark(self.party_user, "party", self.party_user, True)

    def test_party_user_party_filed_secretariat_reporter(self):
        self.check_remark(self.party_user, "party", self.secretariat_user, True)

    def test_party_user_secretariat_field_party_reporter(self):
        self.check_remark(self.party_user, "os", self.party_user, False)

    def test_party_user_secretariat_field_secretariat_reporter(self):
        self.check_remark(self.party_user, "os", self.secretariat_user, False)

    def test_secretariat_user_party_field_party_reporter(self):
        self.check_remark(self.secretariat_user, "party", self.party_user, False)

    def test_secretariat_user_party_field_secretariat_reporter(self):
        self.check_remark(self.secretariat_user, "party", self.secretariat_user, True)

    def test_secretariat_user_secretariat_field_party_reporter(self):
        self.check_remark(self.secretariat_user, "os", self.party_user, True)

    def test_secretariat_user_secretariat_field_secretariat_reporter(self):
        self.check_remark(self.secretariat_user, "os", self.secretariat_user, True)


class BaseDataCreateRemarksTestsMixIn(BaseDataRemarksTestsMixIn):
    """Checks the remark permissions when a new data entry is added."""

    no_substance = False
    success_code = 201
    fail_code = 422

    def check_remark(self, user, field, owner, expect_success):
        field = "remarks_%s" % field

        submission = self.create_submission(owner)
        self.client.login(username=user.username, password='qwe123qwe')

        data = dict(self.api_data)
        if not self.no_substance:
            data["substance"] = self.substance.id
        data[field] = "Some random remark here."

        result = self.client.post(
            reverse(self.api, kwargs={"submission_pk": submission.pk}),
            data,
        )

        self._check_result(result, expect_success)


class BaseDataUpdateRemarksTestsMixIn(BaseDataRemarksTestsMixIn):
    """Checks the remark permissions when a data entry is updated."""

    success_code = 200
    fail_code = 422
    no_substance = False
    factory_klass = None

    def check_remark(self, user, field, owner, expect_success):
        field = "remarks_%s" % field

        submission = self.create_submission(owner)

        args = dict(self.api_data)
        args["submission"] = submission
        if not self.no_substance:
            args["substance"] = self.substance

        data_entry = self.factory_klass(**args)

        data = dict(self.api_data)
        if not self.no_substance:
            data["substance"] = self.substance.id
        data[field] = "Some random remark here."

        self.client.login(username=user.username, password='qwe123qwe')

        result = self.client.put(
            reverse(self.api, kwargs={"submission_pk": submission.id}),
            [data],
        )
        self._check_result(result, expect_success)


class ImportDataCheckCreate(BaseDataCreateRemarksTestsMixIn, BaseTests):
    api = "core:submission-article7-imports-list"


class ImportDataCheckUpdate(BaseDataUpdateRemarksTestsMixIn, BaseTests):
    api = "core:submission-article7-imports-list"
    factory_klass = ImportFactory


class ExportDataCheckCreate(BaseDataCreateRemarksTestsMixIn, BaseTests):
    api = "core:submission-article7-exports-list"


class ExportDataCheckUpdate(BaseDataUpdateRemarksTestsMixIn, BaseTests):
    api = "core:submission-article7-exports-list"
    factory_klass = ExportFactory


class DestructionDataCheckCreate(BaseDataCreateRemarksTestsMixIn, BaseTests):
    api = "core:submission-article7-destructions-list"


class DestructionDataCheckUpdate(BaseDataUpdateRemarksTestsMixIn, BaseTests):
    api = "core:submission-article7-destructions-list"
    factory_klass = DestructionFactory


class ProductionDataCheckCreate(BaseDataCreateRemarksTestsMixIn, BaseTests):
    api = "core:submission-article7-productions-list"


class ProductionDataCheckUpdate(BaseDataUpdateRemarksTestsMixIn, BaseTests):
    api = "core:submission-article7-productions-list"
    factory_klass = ProductionFactory


class EmissionDataCheckCreate(BaseDataCreateRemarksTestsMixIn, BaseTests):
    api = "core:submission-article7-emissions-list"
    api_data = {"facility_name": "Test Facility", "quantity_emitted": 10}
    no_substance = True


class EmissionDataCheckUpdate(BaseDataUpdateRemarksTestsMixIn, BaseTests):
    api = "core:submission-article7-emissions-list"
    api_data = {"facility_name": "Test Facility", "quantity_emitted": 10}
    factory_klass = EmissionFactory
    no_substance = True


class NonPartyTradeDataCheckCreate(BaseDataCreateRemarksTestsMixIn, BaseTests):
    api = "core:submission-article7-nonpartytrades-list"
    api_data = {"quantity_import_new": 42}


class NonPartyTradeDataCheckUpdate(BaseDataUpdateRemarksTestsMixIn, BaseTests):
    api = "core:submission-article7-nonpartytrades-list"
    api_data = {"quantity_import_new": 42}
    factory_klass = NonPartyTradeFactory


class HighAmbientTemperatureImportCheckCreate(BaseDataCreateRemarksTestsMixIn, BaseTests):
    api = "core:submission-hat-imports-list"


class HighAmbientTemperatureImportCheckUpdate(BaseDataUpdateRemarksTestsMixIn, BaseTests):
    api = "core:submission-hat-imports-list"
    factory_klass = HighAmbientTemperatureImportFactory


class HighAmbientTemperatureProductionCheckCreate(BaseDataCreateRemarksTestsMixIn, BaseTests):
    api = "core:submission-hat-productions-list"


class HighAmbientTemperatureProductionCheckUpdate(BaseDataUpdateRemarksTestsMixIn, BaseTests):
    api = "core:submission-hat-productions-list"
    factory_klass = HighAmbientTemperatureProductionFactory<|MERGE_RESOLUTION|>--- conflicted
+++ resolved
@@ -58,18 +58,6 @@
         self.substance = SubstanceFactory()
         ReportingChannelFactory()
 
-<<<<<<< HEAD
-
-    def get_authorization_header(self, username, password):
-        resp = self.client.post(
-            reverse("core:auth-token-list"),
-            {"username": username, "password": password},
-            format="json",
-        )
-        return {"HTTP_AUTHORIZATION": "Token " + resp.data["token"]}
-
-=======
->>>>>>> 9ebeeb46
     def create_submission(self, owner, **kwargs):
         submission = SubmissionFactory(
             party=self.party, created_by=owner, last_edited_by=owner, **kwargs
