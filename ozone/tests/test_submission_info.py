import json

from django.urls import reverse
from django.contrib.auth.hashers import Argon2PasswordHasher

from .base import BaseTests
from .factories import (
    PartyFactory,
    RegionFactory,
    ReportingPeriodFactory,
    ObligationFactory,
    ReporterUserFactory,
    ReportingChannelFactory,
    SecretariatUserFactory,
    SubmissionFactory,
    SubregionFactory,
    SubstanceFactory,
    AnotherPartyFactory,
)


class BaseSubmissionInfoTest(BaseTests):
    def setUp(self):
        super().setUp()
        self.workflow_class = "default"

        self.region = RegionFactory.create()
        self.period = ReportingPeriodFactory.create(name="Some period")
        self.obligation = ObligationFactory.create(name="Some obligation")
        self.subregion = SubregionFactory.create(region=self.region)
        self.party = PartyFactory(subregion=self.subregion)
        self.another_party = AnotherPartyFactory(subregion=self.subregion)

        hash_alg = Argon2PasswordHasher()
        self.secretariat_user = SecretariatUserFactory(
            password=hash_alg.encode(password="qwe123qwe", salt="123salt123")
        )
        self.client.login(username=self.secretariat_user.username, password='qwe123qwe')

        self.substance = SubstanceFactory()
        ReportingChannelFactory()

    def create_submission(self, **kwargs):
        submission = SubmissionFactory.create(
            party=self.party,
            created_by=self.secretariat_user,
            last_edited_by=self.secretariat_user,
            **kwargs,
        )
        return submission


class TestSubmissionMethods(BaseSubmissionInfoTest):
    """Basic Submission API tests."""

    def test_get(self):
        submission = self.create_submission()
        submission.info.email = "test@example.com"
        submission.info.save()

<<<<<<< HEAD
        headers = self.get_authorization_header(
            self.secretariat_user, password="qwe123qwe"
        )
=======
>>>>>>> 9ebeeb46
        resp = self.client.get(
            reverse(
                "core:submission-submission-info-detail",
                kwargs={
                    "submission_pk": submission.pk, "pk": submission.info.pk
                }
            ),
            format="json",
        )
        self.assertEqual(resp.status_code, 200)
        self.assertEqual(resp.json()["email"], "test@example.com")

    def test_put(self):
        submission = self.create_submission()

        data = {
            'country': 'Romania',
            'date': None,
            'designation': '',
            'email': "test@example.com",
            'fax': '',
            'organization': '',
            'phone': '0000000000',
            'postal_code': '',
            'reporting_officer': ''
        }

<<<<<<< HEAD
        headers = self.get_authorization_header(
            self.secretariat_user, password="qwe123qwe"
        )
=======
>>>>>>> 9ebeeb46
        resp = self.client.put(
            reverse(
                "core:submission-submission-info-detail",
                kwargs={
                    "submission_pk": submission.pk, "pk": submission.info.pk
                }
            ),
<<<<<<< HEAD
            json.dumps(data),
            "application/json",
            format="json",
            **headers,
=======
            data,
>>>>>>> 9ebeeb46
        )
        self.assertEqual(resp.status_code, 200)
        self.assertEqual(resp.json()["email"], "test@example.com")

    def test_put_immutable_state(self):
        submission = self.create_submission()
        submission._current_state = "finalized"
        submission.save()

        data = {
            'country': 'Romania',
            'date': None,
            'designation': '',
            'email': "test@example.com",
            'fax': '',
            'organization': '',
            'phone': '0000000000',
            'postal_code': '',
            'reporting_officer': ''
        }
<<<<<<< HEAD
        headers = self.get_authorization_header(
            self.secretariat_user, password="qwe123qwe"
        )
=======
>>>>>>> 9ebeeb46
        resp = self.client.put(
            reverse(
                "core:submission-submission-info-detail",
                kwargs={
                    "submission_pk": submission.pk, "pk": submission.info.pk
                }
            ),
<<<<<<< HEAD
            json.dumps(data),
            "application/json",
            format="json",
            **headers,
=======
            data,
>>>>>>> 9ebeeb46
        )
        self.assertEqual(resp.status_code, 422)<|MERGE_RESOLUTION|>--- conflicted
+++ resolved
@@ -4,6 +4,7 @@
 from django.contrib.auth.hashers import Argon2PasswordHasher
 
 from .base import BaseTests
+
 from .factories import (
     PartyFactory,
     RegionFactory,
@@ -36,7 +37,6 @@
             password=hash_alg.encode(password="qwe123qwe", salt="123salt123")
         )
         self.client.login(username=self.secretariat_user.username, password='qwe123qwe')
-
         self.substance = SubstanceFactory()
         ReportingChannelFactory()
 
@@ -58,19 +58,9 @@
         submission.info.email = "test@example.com"
         submission.info.save()
 
-<<<<<<< HEAD
-        headers = self.get_authorization_header(
-            self.secretariat_user, password="qwe123qwe"
-        )
-=======
->>>>>>> 9ebeeb46
         resp = self.client.get(
-            reverse(
-                "core:submission-submission-info-detail",
-                kwargs={
-                    "submission_pk": submission.pk, "pk": submission.info.pk
-                }
-            ),
+            reverse("core:submission-submission-info-detail",
+                    kwargs={"submission_pk": submission.pk, "pk": subinfo.pk}),
             format="json",
         )
         self.assertEqual(resp.status_code, 200)
@@ -91,12 +81,6 @@
             'reporting_officer': ''
         }
 
-<<<<<<< HEAD
-        headers = self.get_authorization_header(
-            self.secretariat_user, password="qwe123qwe"
-        )
-=======
->>>>>>> 9ebeeb46
         resp = self.client.put(
             reverse(
                 "core:submission-submission-info-detail",
@@ -104,14 +88,7 @@
                     "submission_pk": submission.pk, "pk": submission.info.pk
                 }
             ),
-<<<<<<< HEAD
-            json.dumps(data),
-            "application/json",
-            format="json",
-            **headers,
-=======
             data,
->>>>>>> 9ebeeb46
         )
         self.assertEqual(resp.status_code, 200)
         self.assertEqual(resp.json()["email"], "test@example.com")
@@ -132,12 +109,6 @@
             'postal_code': '',
             'reporting_officer': ''
         }
-<<<<<<< HEAD
-        headers = self.get_authorization_header(
-            self.secretariat_user, password="qwe123qwe"
-        )
-=======
->>>>>>> 9ebeeb46
         resp = self.client.put(
             reverse(
                 "core:submission-submission-info-detail",
@@ -145,13 +116,6 @@
                     "submission_pk": submission.pk, "pk": submission.info.pk
                 }
             ),
-<<<<<<< HEAD
-            json.dumps(data),
-            "application/json",
-            format="json",
-            **headers,
-=======
             data,
->>>>>>> 9ebeeb46
         )
         self.assertEqual(resp.status_code, 422)