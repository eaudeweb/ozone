--- conflicted
+++ resolved
@@ -1,9 +1,3 @@
-<<<<<<< HEAD
-import json
-import unittest
-
-=======
->>>>>>> 9ebeeb46
 from django.urls import reverse
 from django.contrib.auth.hashers import Argon2PasswordHasher
 
@@ -39,7 +33,6 @@
             password=hash_alg.encode(password="qwe123qwe", salt="123salt123")
         )
         self.client.login(username=self.secretariat_user.username, password='qwe123qwe')
-
         self.substance = SubstanceFactory()
         ReportingChannelFactory()
 
@@ -126,39 +119,7 @@
 
         hat_import = HighAmbientTemperatureImport.objects.get(pk=hat_import.id)
         self.assertEqual(hat_import.quantity_msac, 42)
-
     def test_update_immutable(self):
-<<<<<<< HEAD
-        submission = self.create_submission()
-
-        hat_import = HighAmbientTemperatureImportFactory(
-            submission=submission, substance=self.substance,
-            **HAT_IMPORT_DATA
-        )
-        submission._current_state = "finalized"
-        submission.save()
-
-        data = dict(HAT_IMPORT_DATA)
-        data["substance"] = self.substance.id
-        data["quantity_msac"] = 42
-
-        headers = self.get_authorization_header(self.secretariat_user.username, "qwe123qwe")
-
-        result = self.client.put(
-            reverse(
-                "core:submission-hat-imports-list",
-                kwargs={"submission_pk": submission.pk},
-            ),
-            json.dumps([data]),
-            "application/json",
-            format="json",
-            **headers,
-        )
-        self.assertEqual(result.status_code, 422, result.json())
-
-    def test_clone(self):
-=======
->>>>>>> 9ebeeb46
         submission = self.create_submission()
 
         hat_import = HighAmbientTemperatureImportFactory(
