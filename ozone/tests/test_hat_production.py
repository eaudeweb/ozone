<<<<<<< HEAD
import json
import unittest

=======
>>>>>>> 9ebeeb46
from django.urls import reverse
from django.contrib.auth.hashers import Argon2PasswordHasher

from ozone.core.models import HighAmbientTemperatureProduction, Submission

from .base import BaseTests
from .factories import (
    PartyFactory,
    RegionFactory,
    ReporterUserFactory,
    ReportingChannelFactory,
    SecretariatUserFactory,
    SubmissionFactory,
    SubregionFactory,
    SubstanceFactory,
    AnotherPartyFactory,
    HighAmbientTemperatureProductionFactory,
)


class BaseHATProductionTest(BaseTests):
    def setUp(self):
        super().setUp()
        self.workflow_class = "default"

        self.region = RegionFactory.create()
        self.subregion = SubregionFactory.create(region=self.region)
        self.party = PartyFactory(subregion=self.subregion)
        self.another_party = AnotherPartyFactory(subregion=self.subregion)

        hash_alg = Argon2PasswordHasher()
        self.secretariat_user = SecretariatUserFactory(
            password=hash_alg.encode(password="qwe123qwe", salt="123salt123")
        )
        self.client.login(username=self.secretariat_user.username, password='qwe123qwe')

        self.substance = SubstanceFactory()
        ReportingChannelFactory()

    def create_submission(self, **kwargs):
        submission = SubmissionFactory(
            party=self.party, created_by=self.secretariat_user,
            last_edited_by=self.secretariat_user, **kwargs
        )
        return submission


HAT_PROD_DATA = {
    'quantity_msac': 100,
    'quantity_sdac': 101,
    'quantity_dcpac': 102,
    'remarks_os': 'nothing to remark OS',
    'remarks_party': 'nothing to remark'
}


class TestHATProduction(BaseHATProductionTest):

    def test_create(self):
        submission = self.create_submission()

        data = dict(HAT_PROD_DATA)
        data["substance"] = self.substance.id

        result = self.client.post(
            reverse(
                "core:submission-hat-productions-list",
                kwargs={"submission_pk": submission.pk},
            ),
            [data],
        )
        self.assertEqual(result.status_code, 201, result.json())

    def test_get(self):
        submission = self.create_submission()

        hat_prod = HighAmbientTemperatureProductionFactory(
            submission=submission, substance=self.substance,
            **HAT_PROD_DATA
        )

        result = self.client.get(
            reverse(
                "core:submission-hat-productions-list",
                kwargs={"submission_pk": submission.pk},
            ),
        )
        self.assertEqual(result.status_code, 200, result.json())

        expected_data = dict(HAT_PROD_DATA)
        expected_data["substance"] = self.substance.id
        expected_data["id"] = hat_prod.id
        expected_data["ordering_id"] = 0
        expected_data["group"] = ''

        self.assertEqual(result.json(), [expected_data])

    def test_update(self):
        submission = self.create_submission()

        hat_prod = HighAmbientTemperatureProductionFactory(
            submission=submission, substance=self.substance,
            **HAT_PROD_DATA
        )

        data = dict(HAT_PROD_DATA)
        data["substance"] = self.substance.id
        data["quantity_msac"] = 42

        result = self.client.put(
            reverse(
                "core:submission-hat-productions-list",
                kwargs={"submission_pk": submission.pk},
            ),
            [data],
        )
        self.assertEqual(result.status_code, 200, result.json())

        hat_prod = HighAmbientTemperatureProduction.objects.get(pk=hat_prod.id)
        self.assertEqual(hat_prod.quantity_msac, 42)

    def test_update_immutable(self):
        submission = self.create_submission()
        hat_prod = HighAmbientTemperatureProductionFactory(
            submission=submission, substance=self.substance,
            **HAT_PROD_DATA
        )
        submission._current_state = "finalized"
        submission.save()

        data = dict(HAT_PROD_DATA)
        data["substance"] = self.substance.id
        data["quantity_msac"] = 42

<<<<<<< HEAD
        headers = self.get_authorization_header(self.secretariat_user.username, "qwe123qwe")

=======
>>>>>>> 9ebeeb46
        result = self.client.put(
            reverse(
                "core:submission-hat-productions-list",
                kwargs={"submission_pk": submission.pk},
            ),
<<<<<<< HEAD
            json.dumps([data]),
            "application/json",
            format="json",
            **headers,
=======
            [data],
>>>>>>> 9ebeeb46
        )
        self.assertEqual(result.status_code, 422, result.json())

    def test_clone(self):
        submission = self.create_submission()

        hat_prod = HighAmbientTemperatureProductionFactory(
            submission=submission, substance=self.substance,
            **HAT_PROD_DATA
        )
        submission._current_state = "finalized"
        submission.save()

        result = self.client.post(
            reverse(
                "core:submission-clone",
                kwargs={"pk": submission.pk},
            ),
        )
        self.assertEqual(result.status_code, 200, result.json())
        new_id = result.json()['url'].split("/")[-2]

        new_hat = Submission.objects.get(pk=new_id).highambienttemperatureproductions.first()
        self.assertEqual({
            'quantity_msac': new_hat.quantity_msac,
            'quantity_sdac': new_hat.quantity_sdac,
            'quantity_dcpac': new_hat.quantity_dcpac,
            'remarks_os': new_hat.remarks_os,
            'remarks_party': new_hat.remarks_party,
        }, HAT_PROD_DATA)<|MERGE_RESOLUTION|>--- conflicted
+++ resolved
@@ -1,9 +1,3 @@
-<<<<<<< HEAD
-import json
-import unittest
-
-=======
->>>>>>> 9ebeeb46
 from django.urls import reverse
 from django.contrib.auth.hashers import Argon2PasswordHasher
 
@@ -39,7 +33,6 @@
             password=hash_alg.encode(password="qwe123qwe", salt="123salt123")
         )
         self.client.login(username=self.secretariat_user.username, password='qwe123qwe')
-
         self.substance = SubstanceFactory()
         ReportingChannelFactory()
 
@@ -124,7 +117,6 @@
 
         hat_prod = HighAmbientTemperatureProduction.objects.get(pk=hat_prod.id)
         self.assertEqual(hat_prod.quantity_msac, 42)
-
     def test_update_immutable(self):
         submission = self.create_submission()
         hat_prod = HighAmbientTemperatureProductionFactory(
@@ -138,24 +130,12 @@
         data["substance"] = self.substance.id
         data["quantity_msac"] = 42
 
-<<<<<<< HEAD
-        headers = self.get_authorization_header(self.secretariat_user.username, "qwe123qwe")
-
-=======
->>>>>>> 9ebeeb46
         result = self.client.put(
             reverse(
                 "core:submission-hat-productions-list",
                 kwargs={"submission_pk": submission.pk},
             ),
-<<<<<<< HEAD
-            json.dumps([data]),
-            "application/json",
-            format="json",
-            **headers,
-=======
             [data],
->>>>>>> 9ebeeb46
         )
         self.assertEqual(result.status_code, 422, result.json())
 
