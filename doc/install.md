# Installing the application

## Docker

1. Get the source code:

       git clone https://github.com/eaudeweb/ozone
       cd ozone
       
Optionally clone the translations as well in `translations` folder inside the ozone folder.
        
       git clone https://github.com/eaudeweb/ozone-translations.git translations
   
2. Customize the Docker environment files:

       cp docker/demo.env.example docker/demo.env
       cp docker/smtp.env.example docker/smtp.env
       cp docker/postgres.env.example docker/postgres.env
       cp docker/weblate.env.example docker/weblate.env
   
   Depending on the installation mode, create the docker-compose.override.yml file:
   
       cp docker-compose.override.[local|edw].yml docker-compose.override.yml
   
   (when installing on a development machine, docker-compose.override.local.yml should be used)
   
3. Start the application stack:

        docker-compose up -d
        docker-compose logs
        
   If not starting for the first time, rebuild the relevant images:
   
        docker-compose build app

4. Attach to the app service:

        docker-compose exec app bash
        
   In the app console, create superuser if needed:
   
        python manage.py createsuperuser
        
## Install directly on development machine

1. Install prerequisites: Python 3.6, PostgreSQL 9, virtualenvwrapper, direnv, tusd. Installation instructions may vary according to host OS.

2. Get the source code:

       git clone https://github.com/eaudeweb/ozone
       cd ozone
       
Optionally clone the translations as well in `translations` folder inside the ozone folder.
        
       git clone https://github.com/eaudeweb/ozone-translations.git translations

3. Customize the environment files

        cp .envrc.example .envrc
        
   Edit as necessary, replacing <LAN IP> with relevant value, then run:
   
        direnv allow
        
   to load the environment variables.
   
4. Create the virtual environment for the application:
   
        mkvirtualenv ozone 
        
   To activate the virtual environment, use:
        
        workon ozone
        
5. Install requirements:

        pip install -r requirements/local.txt
        
6. Using PgAdmin (or from psql), create database `ozone` for user `ozone`.

   You can then run the migrations, load the fixtures and start the server:
   
        python manage.py migrate
        python manage.py load_inital_fixtures
        python manage.py createsuperuser
        python manage.py runserver 0.0.0.0:8000
        
<<<<<<< HEAD
7. See `frontend/README.md` for instructions on starting the frontend application.
=======
7. See `frontend/README.md` for instructions on starting the frontend application.

8. (optional) Installing tusd locally:

        wget https://github.com/tus/tusd/releases/download/0.11.0/tusd_linux_amd64.tar.gz 
        tar -xzvf tusd_linux_amd64.tar.gz 
        install tusd_linux_amd64/tusd /usr/local/bin/
        
9. (optional) Start tusd (make sure to configure these variable in your .envrc and load them)

       tusd -dir $TUSD_UPLOADS_DIR -hooks-http http://$BACKEND_HOST:$BACKEND_PORT/api/uploads/
>>>>>>> 9ebeeb46
<|MERGE_RESOLUTION|>--- conflicted
+++ resolved
@@ -6,11 +6,10 @@
 
        git clone https://github.com/eaudeweb/ozone
        cd ozone
-       
+   
 Optionally clone the translations as well in `translations` folder inside the ozone folder.
         
        git clone https://github.com/eaudeweb/ozone-translations.git translations
-   
 2. Customize the Docker environment files:
 
        cp docker/demo.env.example docker/demo.env
@@ -49,7 +48,6 @@
 
        git clone https://github.com/eaudeweb/ozone
        cd ozone
-       
 Optionally clone the translations as well in `translations` folder inside the ozone folder.
         
        git clone https://github.com/eaudeweb/ozone-translations.git translations
@@ -84,10 +82,6 @@
         python manage.py load_inital_fixtures
         python manage.py createsuperuser
         python manage.py runserver 0.0.0.0:8000
-        
-<<<<<<< HEAD
-7. See `frontend/README.md` for instructions on starting the frontend application.
-=======
 7. See `frontend/README.md` for instructions on starting the frontend application.
 
 8. (optional) Installing tusd locally:
@@ -98,5 +92,4 @@
         
 9. (optional) Start tusd (make sure to configure these variable in your .envrc and load them)
 
-       tusd -dir $TUSD_UPLOADS_DIR -hooks-http http://$BACKEND_HOST:$BACKEND_PORT/api/uploads/
->>>>>>> 9ebeeb46
+       tusd -dir $TUSD_UPLOADS_DIR -hooks-http http://$BACKEND_HOST:$BACKEND_PORT/api/uploads/